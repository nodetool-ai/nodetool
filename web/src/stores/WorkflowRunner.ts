import { create } from "zustand";
import { NodeData } from "./NodeData";
import { BASE_URL, WORKER_URL } from "./ApiClient";
import useResultsStore from "./ResultsStore";
import { Edge, Node } from "reactflow";
import { useAssetStore } from "../stores/AssetStore";
import {
  reactFlowEdgeToGraphEdge,
  reactFlowNodeToGraphNode,
  useNodeStore,
} from "./NodeStore";
import { devError, devLog } from "../utils/DevLog";
import {
  Prediction,
  NodeProgress,
  NodeUpdate,
  JobUpdate,
  RunJobRequest,
  AssetRef,
  WorkflowAttributes,
} from "./ApiTypes";
import { Omit } from "lodash";
import { uuidv4 } from "./uuidv4";
import { useAuth } from "./useAuth";
import { useNotificationStore, Notification } from "./NotificationStore";
import useStatusStore from "./StatusStore";
import useLogsStore from "./LogStore";
import useErrorStore from "./ErrorStore";
import msgpack from "msgpack-lite";

export type ProcessingContext = {
  edges: Edge[];
  nodes: Node<NodeData>[];
  processed: Record<string, boolean>;
};

export type NodeState = {
  id: string;
  error: string | null;
};

export type WorkflowRunner = {
  socket: WebSocket | null;
  job_id: string | null;
  current_url: string;
  state:
    | "idle"
    | "connecting"
    | "connected"
    | "running"
    | "error"
    | "cancelled";
  statusMessage: string | null;
  setStatusMessage: (message: string | null) => void;
  notifications: Notification[];
  readMessage: (
    workflow: WorkflowAttributes,
    data: JobUpdate | Prediction | NodeProgress | NodeUpdate
  ) => void;
  addNotification: (
    notification: Omit<Notification, "id" | "timestamp">
  ) => void;
  cancel: () => Promise<void>;
  run: (params?: any, noCache?: boolean) => Promise<void>;
  connect: (url: string) => Promise<void>;
  disconnect: () => void;
};

const useWorkflowRunnner = create<WorkflowRunner>((set, get) => ({
  socket: null,
  current_url: "",
  job_id: null,
  state: "idle",
  statusMessage: null,
  setStatusMessage: (message: string | null) => {
    set({ statusMessage: message });
  },
  notifications: [],

  connect: async (url: string) => {
    const user = useAuth.getState().getUser();
    if (!user) {
      throw new Error("User is not logged in");
    }

    if (get().socket) {
      get().disconnect();
    }

    set({ current_url: url, state: "connecting" });

    const socket = new WebSocket(url);

    socket.onopen = () => {
      devLog("WebSocket connected");
      set({ socket });
    };

    socket.onmessage = async (event) => {
      // TODO: this needs to be part of the payload
      const workflow = useNodeStore.getState().workflow;
      const arrayBuffer = await event.data.arrayBuffer();
      const data = msgpack.decode(new Uint8Array(arrayBuffer));
      get().readMessage(workflow, data);
    };

    socket.onerror = (error) => {
      devError("WebSocket error:", error);
      set({ state: "error" });
    };

    socket.onclose = () => {
      devLog("WebSocket disconnected");
      set({ socket: null, state: "idle" });
    };

    set({ socket });

    return new Promise<void>((resolve) => {
      const interval = setInterval(() => {
        if (socket.readyState === WebSocket.OPEN) {
          set({ state: "connected" });
          clearInterval(interval);
          resolve();
        }
      }, 100);
    });
  },

  disconnect: () => {
    const { socket } = get();
    if (socket) {
      socket.close();
      set({ socket: null, current_url: "", state: "idle" });
    }
  },

  readMessage: (
    workflow: WorkflowAttributes,
    data: JobUpdate | Prediction | NodeProgress | NodeUpdate
  ) => {
    const getAsset = useAssetStore.getState().get;
    const setResult = useResultsStore.getState().setResult;
    const findNode = useNodeStore.getState().findNode;
    const updateNode = useNodeStore.getState().updateNodeData;
    const addNotification = get().addNotification;
    const setStatus = useStatusStore.getState().setStatus;
    const setLogs = useLogsStore.getState().setLogs;
    const setError = useErrorStore.getState().setError;
    const setProgress = useResultsStore.getState().setProgress;

    try {
      console.log(data.type, data);

      if (data.type === "job_update") {
        const job = data as JobUpdate;
        set({ job_id: job.job_id });
        switch (job.status) {
          case "completed":
            set({ state: "idle" });
            addNotification({
              type: "info",
              alert: true,
              content: "Job completed",
            });
            get().disconnect();
            break;
          case "running":
            set({ state: "running" });
            break;
          case "cancelled":
            set({ state: "idle" });
            addNotification({
              type: "info",
              alert: true,
              content: "Job cancelled",
            });
            get().disconnect();
            break;
          case "failed":
            set({ state: "idle" });
            addNotification({
              type: "error",
              alert: true,
              content: "Job failed " + job.error || "",
              timeout: 30000,
            });
            get().disconnect();
            break;
        }
      }

      if (data.type === "prediction") {
        const pred = data as Prediction;
        setLogs(workflow.id, pred.node_id, pred.logs || "");
        if (pred.status === "booting") {
          setStatus(workflow.id, pred.node_id, "booting");
        }
      }

      if (data.type === "node_progress") {
        const progress = data as NodeProgress;
        setProgress(
          workflow.id,
          progress.node_id,
          progress.progress,
          progress.total
        );
      }

      if (data.type === "node_update") {
        const update = data as NodeUpdate;
        const node = findNode(data.node_id);
        if (!node) {
          devError("received message for deleted node", data.node_id);
          return;
        }

        if (update.error) {
          devError("WorkflowRunner update error", update.error);
          addNotification({
            type: "error",
            alert: true,
            content: update.error,
          });
          set({ state: "error" });
          setStatus(workflow.id, update.node_id, update.status);
          setError(workflow.id, update.node_id, update.error);
        } else {
          set({ statusMessage: `${node.type} ${update.status}` });
          setLogs(workflow.id, update.node_id, update.logs || "");
          setStatus(workflow.id, update.node_id, update.status);
        }

        if (update.status === "completed") {
          setResult(workflow.id, data.node_id, update.result);

          if (update.result) {
            Object.entries(update.result).forEach(([key, value]) => {
              const ref = value as AssetRef;
              if (
                typeof ref === "object" &&
                ref !== null &&
                "asset_id" in ref
              ) {
                const asset_id = ref.asset_id;
                if (asset_id) {
                  getAsset(asset_id).then((res) => {
                    if (res?.get_url) {
                      ref.uri = res.get_url;
                    }
                    setResult(workflow.id, data.node_id, { [key]: ref });
                  });
                } else {
                  devError(
                    `WorkflowRunner: Asset id is null or undefined for key: ${key}`
                  );
                }
              }
            });
          }
        }

        if (update.properties) {
          const nodeData = findNode(data.node_id)?.data;
          if (nodeData) {
            updateNode(data.node_id, {
              ...nodeData,
              properties: { ...nodeData.properties, ...update.properties },
            });
          }
        }
      }
    } catch (error) {
      devError("WorkflowRunner WS error:", error);
    }
  },

  /**
   * Run the current workflow.
   *
   * @returns The results of the workflow.
   */
  run: async (params?: any) => {
    const edges = useNodeStore.getState().edges;
    const nodes = useNodeStore.getState().nodes;
    const workflow = useNodeStore.getState().workflow;
    const getUser = useAuth.getState().getUser;
    const clearStatuses = useStatusStore.getState().clearStatuses;
    const clearLogs = useLogsStore.getState().clearLogs;
    const clearErrors = useErrorStore.getState().clearErrors;
    const clearResults = useResultsStore.getState().clearResults;
    const clearProgress = useResultsStore.getState().clearProgress;
    const connectUrl = WORKER_URL;

    if (!get().socket || get().current_url !== connectUrl) {
      await get().connect(connectUrl);
    }

    const socket = get().socket;

    if (socket === null) {
      throw new Error("Socket is null");
    }

    const user = getUser();

    if (user === null) {
      throw new Error("User is not logged in");
    }

    clearStatuses(workflow.id);
    clearLogs(workflow.id);
    clearErrors(workflow.id);
    clearResults(workflow.id);
    clearProgress(workflow.id);

    set({
      state: "running",
      notifications: [],
    });

    const req: RunJobRequest = {
      type: "run_job_request",
      api_url: BASE_URL,
      user_id: user.id,
      workflow_id: workflow.id,
      auth_token: user.auth_token || "",
      job_type: "workflow",
      params: params || {},
      graph: {
        nodes: nodes.map(reactFlowNodeToGraphNode),
        edges: edges.map(reactFlowEdgeToGraphEdge),
      },
    };

<<<<<<< HEAD
    socket.send(
      msgpack.encode({
        command: "run_job",
        data: req,
      })
    );
=======
    console.log(req);

    socket.send(msgpack.encode({
      command: "run_job",
      data: req
    }));
>>>>>>> 2f8dc6a4

    set({
      state: "running",
      notifications: [],
    });
  },

  /**
   * Run the selected nodes in the workflow.
   *
   * This will run the nodes in topological order.
   */
  runSelected: async () => {
    const { edges, nodes } = useNodeStore.getState().getSelection();
    throw new Error("Not implemented");
  },

  /**
   * Add a notification to the notification store
   */
  addNotification: (notification: Omit<Notification, "id" | "timestamp">) => {
    useNotificationStore.getState().addNotification(notification);
    set({
      notifications: [
        ...get().notifications,
        { ...notification, id: uuidv4(), timestamp: new Date() },
      ],
    });
  },

  /**
   * Cancel the current workflow run.
   */
  cancel: async () => {
    const { socket, job_id } = get();
    if (!socket || !job_id) {
      return;
    }

    socket.send(
      msgpack.encode({
        command: "cancel_job",
        data: { job_id },
      })
    );
    set({ state: "cancelled" });
  },
}));

export default useWorkflowRunnner;<|MERGE_RESOLUTION|>--- conflicted
+++ resolved
@@ -334,21 +334,14 @@
       },
     };
 
-<<<<<<< HEAD
+    console.log(req);
+
     socket.send(
       msgpack.encode({
         command: "run_job",
         data: req,
       })
     );
-=======
-    console.log(req);
-
-    socket.send(msgpack.encode({
-      command: "run_job",
-      data: req
-    }));
->>>>>>> 2f8dc6a4
 
     set({
       state: "running",
