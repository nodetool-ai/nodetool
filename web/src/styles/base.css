/* BASE STYLES */

/**
 * Base styles for the node editor
 */

 ul li {
   list-style-type: square;
 }

<<<<<<< HEAD
/* Main container */
=======
 /* Main container */
 #root {
  width: 100%;
  height: 100%;
  display: block;
 }
 
>>>>>>> bafd7816
#root .node-editor {
  margin: 0;
  padding: 0;
  width: 100%;
  height: calc(-50px + 100vh );
  overflow: hidden;
  position: relative;
  display: block;
}

#root .MuiGrid2-root.MuiGrid2-container {
  width: 100%;
  height: calc(100vh - 50px);
  margin: 0;
}

/* ReactFlow wrapper */
.reactflow-wrapper {
  position: absolute;
  width: calc(100% - 65px);
  height: 100%;
  left: 65px;
  top: 0;
}
 .reactflow-wrapper .react-flow {
  overflow: visible !important;
} 

/* Loading overlay */
.loading-overlay {
  position: absolute;
  width: 100%;
  height: 100%;
  left: 0;
  top: 0;
  background-color: var(--c_gray0);
  z-index: 1000;
  display: flex;
  justify-content: center;
  align-items: center;
  flex-direction: column;
  opacity: 0.9;
  pointer-events: none;
}

/* Pane */
.react-flow__pane.selection {
  cursor: default;
}

.react-flow .react-flow__pane {
  cursor: default !important;
}

.react-flow .react-flow__pane.dragging {
  cursor: grabbing !important;
}

/* Tooltip */
.tooltip-1 {
  background-color: var(--c_gray2);
  background-color: transparent;
  padding: 2em;
  color: var(--c_white) !important;
}

span.tooltip-1,
span.tooltip-category-info {
  color: var(--c_white) !important;
  display: block !important;
  text-align: left;
  max-width: 250px !important;
  word-break: normal;
  padding: 0;
  margin: 0;
}

span.tooltip-category-info {
  margin-left: 1em;
}

span.tooltip-small {
  font-size: var(--font-size-small);
  color: var(--c_white) !important;
}<|MERGE_RESOLUTION|>--- conflicted
+++ resolved
@@ -4,26 +4,22 @@
  * Base styles for the node editor
  */
 
- ul li {
-   list-style-type: square;
- }
+ul li {
+  list-style-type: square;
+}
 
-<<<<<<< HEAD
 /* Main container */
-=======
- /* Main container */
- #root {
+#root {
   width: 100%;
   height: 100%;
   display: block;
- }
- 
->>>>>>> bafd7816
+}
+
 #root .node-editor {
   margin: 0;
   padding: 0;
   width: 100%;
-  height: calc(-50px + 100vh );
+  height: calc(-50px + 100vh);
   overflow: hidden;
   position: relative;
   display: block;
@@ -43,9 +39,9 @@
   left: 65px;
   top: 0;
 }
- .reactflow-wrapper .react-flow {
+.reactflow-wrapper .react-flow {
   overflow: visible !important;
-} 
+}
 
 /* Loading overlay */
 .loading-overlay {
