--- conflicted
+++ resolved
@@ -18,7 +18,8 @@
   Workflow,
   WorkflowList,
   Message,
-  LanguageModel
+  LanguageModel,
+  Thread
 } from "../../stores/ApiTypes";
 import { useWorkflowManager } from "../../contexts/WorkflowManagerContext";
 import { useSettingsStore } from "../../stores/SettingsStore";
@@ -31,7 +32,6 @@
 import WorkflowsList from "./WorkflowsList";
 import { isEqual } from "lodash";
 import RecentChats from "./RecentChats";
-import { Thread } from "../../stores/GlobalChatStore";
 import DashboardHeader from "./DashboardHeader";
 import {
   DockviewReact,
@@ -140,22 +140,19 @@
     sendMessage,
     createNewThread,
     switchThread,
-    getCurrentMessages,
+    getCurrentMessagesSync,
     threads,
     currentThreadId,
     deleteThread,
-<<<<<<< HEAD
     progress,
     statusMessage,
     stopGeneration,
     currentPlanningUpdate,
-    currentTaskUpdate
-=======
+    currentTaskUpdate,
     messageCache
->>>>>>> f0d4a253
   } = useGlobalChatStore();
 
-  const messages = getCurrentMessages();
+  const messages = getCurrentMessagesSync();
 
   useEffect(() => {
     localStorage.setItem("selectedModel", JSON.stringify(selectedModel));
@@ -317,7 +314,7 @@
         if (status !== "connected") {
           await connect();
         }
-        const threadId = createNewThread();
+        const threadId = await createNewThread();
         switchThread(threadId);
 
         await sendMessage(messageWithModel);
@@ -362,27 +359,7 @@
     [switchThread, navigate]
   );
 
-<<<<<<< HEAD
-  const handleNewThread = useCallback(() => {
-    const newThreadId = createNewThread();
-    navigate(`/chat/${newThreadId}`);
-  }, [createNewThread, navigate]);
-
-  const getThreadPreview = useCallback(
-    (threadId: string) => {
-      const thread = threads[threadId];
-      if (!thread || thread.messages.length === 0) {
-        return "No messages yet";
-      }
-
-      const firstUserMessage = thread.messages.find((m) => m.role === "user");
-      const preview = firstUserMessage?.content
-        ? typeof firstUserMessage.content === "string"
-          ? firstUserMessage.content
-          : "Chat started"
-        : "Chat started";
-=======
-  const handleNewThread = async () => {
+  const handleNewThread = useCallback(async () => {
     try {
       const newThreadId = await createNewThread();
       switchThread(newThreadId);
@@ -390,39 +367,38 @@
     } catch (error) {
       console.error("Failed to create new thread:", error);
     }
-  };
-
-  const getThreadPreview = (threadId: string) => {
-    const thread = threads[threadId];
-    if (!thread) {
-      return "No messages yet";
-    }
-
-    // Use thread title if available
-    if (thread.title) {
-      return truncateString(thread.title, 100);
-    }
-
-    // Check if we have cached messages for this thread
-    const threadMessages = messageCache[threadId];
-    if (!threadMessages || threadMessages.length === 0) {
-      return "New conversation";
-    }
-
-    const firstUserMessage = threadMessages.find((m) => m.role === "user");
-    const preview = firstUserMessage?.content
-      ? typeof firstUserMessage.content === "string"
-        ? firstUserMessage.content
-        : "Chat started"
-      : "Chat started";
->>>>>>> f0d4a253
+  }, [createNewThread, switchThread, navigate]);
+
+  const getThreadPreview = useCallback(
+    (threadId: string) => {
+      const thread = threads[threadId];
+      if (!thread) {
+        return "No messages yet";
+      }
+
+      // Use thread title if available
+      if (thread.title) {
+        return truncateString(thread.title, 100);
+      }
+
+      // Check if we have cached messages for this thread
+      const threadMessages = messageCache[threadId];
+      if (!threadMessages || threadMessages.length === 0) {
+        return "New conversation";
+      }
+
+      const firstUserMessage = threadMessages.find((m) => m.role === "user");
+      const preview = firstUserMessage?.content
+        ? typeof firstUserMessage.content === "string"
+          ? firstUserMessage.content
+          : "Chat started"
+        : "Chat started";
 
       return truncateString(preview, 100);
     },
-    [threads]
-  );
-
-<<<<<<< HEAD
+    [threads, messageCache]
+  );
+
   const handleToolsChange = useCallback((tools: string[]) => {
     setSelectedTools((prev) => (isEqual(prev, tools) ? prev : tools));
   }, []);
@@ -537,97 +513,6 @@
             getThreadPreview={
               props.params?.getThreadPreview || (() => "No messages yet")
             }
-=======
-  return (
-    <Box css={styles}>
-      {/* Start Examples Section */}
-      <Box className="section examples-section">
-        <Box
-          sx={{
-            display: "flex",
-            justifyContent: "space-between",
-            alignItems: "center"
-          }}
-        >
-          <Typography variant="h2" className="section-title">
-            Examples
-          </Typography>
-          {currentWorkflowId && <BackToEditorButton />}
-        </Box>
-        <Box className="content-scrollable">
-          {isLoadingExamples ? (
-            <Box className="loading-container">
-              <CircularProgress />
-            </Box>
-          ) : (
-            <Box className="example-grid">
-              {startExamples.map((example) => (
-                <Box
-                  key={example.id}
-                  className="example-card"
-                  onClick={() => handleExampleClick(example)}
-                >
-                  {loadingExampleId === example.id && (
-                    <Box className="loading-overlay">
-                      <CircularProgress size={30} />
-                    </Box>
-                  )}
-                  <img
-                    className="example-image"
-                    src={`${BASE_URL}/api/assets/packages/${example.package_name}/${example.name}.jpg`}
-                    alt={example.name}
-                    onError={(e) => {
-                      (e.target as HTMLImageElement).style.display = "none";
-                    }}
-                  />
-                  <Typography className="example-name">
-                    {example.name}
-                  </Typography>
-                  {example.description && (
-                    <Typography className="example-description-tooltip">
-                      {truncateString(example.description, 150)}
-                    </Typography>
-                  )}
-                </Box>
-              ))}
-            </Box>
-          )}
-        </Box>
-        <Button
-          onClick={handleViewAllExamples}
-          sx={{ marginTop: 2, alignSelf: "center" }}
-        >
-          View All Examples
-        </Button>
-      </Box>
-
-      {/* Recent Threads Section */}
-      <Box className="section threads-section">
-        <Typography variant="h2" className="section-title">
-          Recent Chats
-        </Typography>
-        <Box className="content-scrollable">
-          <ThreadList
-            threads={Object.fromEntries(
-              Object.entries(threads)
-                .sort(([, a], [, b]) => b.updated_at.localeCompare(a.updated_at))
-                .slice(0, 5)
-                .map(([id, thread]) => [
-                  id,
-                  {
-                    id: thread.id,
-                    title: thread.title,
-                    updatedAt: thread.updated_at,
-                    messages: messageCache[id] || []
-                  }
-                ])
-            )}
-            currentThreadId={currentThreadId}
-            onNewThread={handleNewThread}
-            onSelectThread={handleThreadSelect}
-            onDeleteThread={deleteThread}
-            getThreadPreview={getThreadPreview}
->>>>>>> f0d4a253
           />
         </Box>
       ),
