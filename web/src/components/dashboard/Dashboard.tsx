/** @jsxImportSource @emotion/react */
import { css } from "@emotion/react";
import { useTheme } from "@mui/material/styles";
import type { Theme } from "@mui/material/styles";
import React, { useCallback, useState, useEffect, useMemo } from "react";
import {
  Box
  // Typography,
  // CircularProgress,
  // Button,
  // ToggleButton,
  // ToggleButtonGroup
} from "@mui/material";
import AddIcon from "@mui/icons-material/Add";
import { useNavigate } from "react-router-dom";
import { useQuery } from "@tanstack/react-query";
import { Workflow, WorkflowList, Message } from "../../stores/ApiTypes";
import { useWorkflowManager } from "../../contexts/WorkflowManagerContext";
import { useSettingsStore } from "../../stores/SettingsStore";
import useGlobalChatStore from "../../stores/GlobalChatStore";
<<<<<<< HEAD
=======
import { relativeTime } from "../../utils/formatDateAndTime";
>>>>>>> f2b35a1e
import { truncateString } from "../../utils/truncateString";
import { client, BASE_URL } from "../../stores/ApiClient";
import { createErrorMessage } from "../../utils/errorHandling";
<<<<<<< HEAD
import ChatView from "../chat/containers/ChatView";
import ExamplesList from "./ExamplesList";
import WorkflowsList from "./WorkflowsList";
import { isEqual } from "lodash";
import RecentChats from "./RecentChats";
import { Thread } from "../../stores/GlobalChatStore";
import DashboardHeader from "./DashboardHeader";
import {
  DockviewReact,
  DockviewReadyEvent,
  IDockviewPanelProps,
  DockviewApi
} from "dockview";
import "dockview/dist/styles/dockview.css";
import AddPanelDropdown from "./AddPanelDropdown";
=======
import ThreadList from "../chat/thread/ThreadList";
import BackToEditorButton from "../panels/BackToEditorButton";
import { useTheme } from "@mui/material/styles";
import type { Theme } from "@mui/material/styles";
>>>>>>> f2b35a1e

const styles = (theme: Theme) =>
  css({
    "&": {
      width: "100vw",
      height: "100vh",
      backgroundColor: theme.palette.background.default,
      overflow: "hidden"
    },
<<<<<<< HEAD
    ".dv-tabs-and-actions-container": {
=======

    ".section": {
      backgroundColor: theme.palette.grey[800],
      borderRadius: theme.spacing(1),
      padding: theme.spacing(4),
      display: "flex",
      flexDirection: "column",
      overflow: "hidden",
      boxShadow: "0 2px 8px rgba(0, 0, 0, 0.1)"
    },

    ".section-title": {
      color: theme.palette.grey[100],
      marginBottom: theme.spacing(3)
    },

    ".examples-section": {
      gridRow: "1",
      gridColumn: "1 / -1",
      maxHeight: "400px"
    },

    ".threads-section": {
      gridRow: "2",
      gridColumn: "1"
    },

    ".workflows-section": {
      gridRow: "2",
      gridColumn: "2"
    },

    ".workflow-controls": {
      height: "40px",
      display: "flex",
      justifyContent: "space-between",
      alignItems: "center"
    },

    ".content-scrollable": {
      flex: 1,
      overflow: "auto",
      paddingRight: theme.spacing(1)
    },

    ".workflow-item": {
      display: "flex",
      alignItems: "center",
      gap: theme.spacing(4),
      padding: theme.spacing(1),
      marginBottom: theme.spacing(1),
      cursor: "pointer",
      borderRadius: theme.shape.borderRadius,
      backgroundColor: theme.palette.grey[800],
      transition: "all 0.2s",
      "&:hover": {
        backgroundColor: theme.palette.grey[600]
      }
    },

    ".workflow-thumbnail": {
      width: "60px",
      height: "60px",
      borderRadius: theme.shape.borderRadius,
>>>>>>> f2b35a1e
      backgroundColor: "transparent",
      position: "absolute",
      width: "calc(100% - 4px)",
      top: 7,
      left: 2,
      right: 10,
      zIndex: 100,
      opacity: 0,
      transition: "opacity 0.2s ease-in-out"
      // width: "fit-content"
    },
<<<<<<< HEAD
    ".dv-tabs-and-actions-container:hover": {
      opacity: 1,
      backgroundColor: theme.palette.background.default
=======

    // Responsive adjustments
    "@media (max-width: 1400px)": {
      "&": {
        gridTemplateColumns: "1fr 1fr",
        gridTemplateRows: "auto 1fr auto",
        gap: theme.spacing(3),
        padding: theme.spacing(3)
      },
      ".examples-section": {
        gridRow: "1",
        gridColumn: "1 / -1"
      },
      ".threads-section": {
        gridRow: "2",
        gridColumn: "1"
      },
      ".workflows-section": {
        gridRow: "2",
        gridColumn: "2"
      },
>>>>>>> f2b35a1e
    },
    "& .dv-split-view-container.dv-horizontal > .dv-sash-container > .dv-sash":
      {
        width: "6px",
        backgroundColor: theme.palette.grey[50],
        transform: "translate(-3px, 0px)"
      },
    "& .dv-split-view-container.dv-horizontal > .dv-sash-container > .dv-sash:hover":
      {
        backgroundColor: theme.palette.grey[100]
      },
<<<<<<< HEAD
    "& .dv-split-view-container.dv-vertical > .dv-sash-container > .dv-sash": {
      height: "6px",
      transform: "translate(0px, 3px)",
      backgroundColor: theme.palette.grey[50]
=======
      ".workflows-section": {
        gridRow: "3",
        gridColumn: "1"
      },
    },

    "@media (max-width: 768px)": {
      "&": {
        padding: theme.spacing(2),
        gap: theme.spacing(2)
      },
      ".section": {
        padding: theme.spacing(2)
      },
      ".example-grid": {
        gridTemplateColumns: "repeat(auto-fill, minmax(150px, 1fr))",
        gap: theme.spacing(2)
      }
    },

    "@media (max-width: 480px)": {
      "&": {
        padding: theme.spacing(1),
        gap: theme.spacing(1)
      },
      ".section": {
        padding: theme.spacing(1)
      },
      ".workflow-controls": {
        flexDirection: "column",
        alignItems: "stretch",
        gap: theme.spacing(1)
      }
>>>>>>> f2b35a1e
    }
  });

interface PanelProps {
  [key: string]: any;
}

const Dashboard: React.FC = () => {
  const theme = useTheme();
  const navigate = useNavigate();
  const settings = useSettingsStore((state) => state.settings);
  const setWorkflowOrder = useSettingsStore((state) => state.setWorkflowOrder);
  const createNewWorkflow = useWorkflowManager((state) => state.createNew);
  const { currentWorkflowId } = useWorkflowManager((state) => ({
    currentWorkflowId: state.currentWorkflowId
  }));
  const loadExamples = useWorkflowManager((state) => state.loadExamples);
  const createWorkflow = useWorkflowManager((state) => state.create);
  const [dockviewApi, setDockviewApi] = useState<DockviewApi | null>(null);
  const [availablePanels, setAvailablePanels] = useState<any[]>([]);

  const [loadingExampleId, setLoadingExampleId] = useState<string | null>(null);

  const {
    connect,
    disconnect,
    status,
    sendMessage,
    createNewThread,
    switchThread,
    getCurrentMessages,
    threads,
    currentThreadId,
    deleteThread
  } = useGlobalChatStore();

  const messages = getCurrentMessages();

<<<<<<< HEAD
  useEffect(() => {
    localStorage.setItem("selectedModel", selectedModel);
  }, [selectedModel]);

=======
  // Handle WebSocket connection lifecycle
>>>>>>> f2b35a1e
  useEffect(() => {
    if (status === "disconnected") {
      connect().catch((error) => {
        console.error("Failed to connect to chat service:", error);
      });
    }

    return () => {
      disconnect();
    };
  }, []);

  useEffect(() => {
    let reconnectTimer: NodeJS.Timeout | null = null;

    const attemptReconnect = () => {
      if (status === "disconnected" || status === "failed") {
        console.log(
          "Dashboard: Connection lost, attempting automatic reconnect..."
        );
        connect().catch((error) => {
          console.error("Dashboard: Automatic reconnect failed:", error);
        });
      }
    };

    if (status === "disconnected" || status === "failed") {
      reconnectTimer = setTimeout(attemptReconnect, 2000);
    }

    return () => {
      if (reconnectTimer) {
        clearTimeout(reconnectTimer);
      }
    };
  }, [status, connect]);

  const loadWorkflows = async () => {
    const { data, error } = await client.GET("/api/workflows/", {
      params: {
        query: {
          cursor: "",
          limit: 20,
          columns: "name,id,updated_at,description,thumbnail_url"
        }
      }
    });
    if (error) {
      throw createErrorMessage(error, "Failed to load workflows");
    }
    return data;
  };

  const { data: workflowsData, isLoading: isLoadingWorkflows } =
    useQuery<WorkflowList>({
      queryKey: ["workflows"],
      queryFn: loadWorkflows
    });

  const { data: examplesData, isLoading: isLoadingExamples } =
    useQuery<WorkflowList>({
      queryKey: ["examples"],
      queryFn: loadExamples
    });

  const startExamples = useMemo(() => {
    return (
      examplesData?.workflows.filter(
        (workflow) =>
          workflow.tags?.includes("start") ||
          workflow.tags?.includes("getting-started")
      ) || []
    );
  }, [examplesData]);

  const sortedWorkflows = useMemo(() => {
    return (
      workflowsData?.workflows.sort((a, b) => {
        if (settings.workflowOrder === "name") {
          return a.name.localeCompare(b.name);
        }
        return b.updated_at.localeCompare(a.updated_at);
      }) || []
    );
  }, [workflowsData, settings.workflowOrder]);

  const handleCreateNewWorkflow = useCallback(async () => {
    const workflow = await createNewWorkflow();
    navigate(`/editor/${workflow.id}`);
  }, [createNewWorkflow, navigate]);

  const handleWorkflowClick = useCallback(
    (workflow: Workflow) => {
      navigate(`/editor/${workflow.id}`);
    },
    [navigate]
  );

  const handleExampleClick = useCallback(
    async (example: Workflow) => {
      if (loadingExampleId) return;

      setLoadingExampleId(example.id);
      try {
        const tags = example.tags || [];
        if (!tags.includes("example")) {
          tags.push("example");
        }

        const req = {
          name: example.name,
          package_name: example.package_name,
          description: example.description,
          tags: tags,
          access: "private",
          created_at: new Date().toISOString(),
          updated_at: new Date().toISOString()
        };

        const newWorkflow = await createWorkflow(
          req,
          example.package_name || undefined,
          example.name
        );
        navigate(`/editor/${newWorkflow.id}`);
      } catch (error) {
        console.error("Error copying example:", error);
        setLoadingExampleId(null);
      }
    },
    [loadingExampleId, createWorkflow, navigate]
  );

<<<<<<< HEAD
  const handleSendMessage = useCallback(
    async (message: Message) => {
      if (!selectedModel) {
        console.error("No model selected");
        return;
      }

      if (status !== "connected" && status !== "reconnecting") {
        console.error("Not connected to chat service");
        return;
      }

      try {
        const messageWithModel = {
          ...message,
          model: selectedModel
        };

        if (status !== "connected") {
          await connect();
        }
        const threadId = createNewThread();
        switchThread(threadId);

        await sendMessage(messageWithModel);
        navigate("/chat");
      } catch (error) {
        console.error("Failed to send message:", error);
      }
    },
    [
      selectedModel,
      sendMessage,
      status,
      connect,
      navigate,
      createNewThread,
      switchThread
    ]
  );

  const handleModelChange = useCallback((modelId: string) => {
    setSelectedModel(modelId);
  }, []);

  const handleOrderChange = useCallback(
    (_: any, newOrder: any) => {
      if (newOrder !== null) {
        setWorkflowOrder(newOrder);
      }
    },
    [setWorkflowOrder]
  );
=======
  const handleOrderChange = (_: any, newOrder: any) => {
    if (newOrder !== null) {
      setWorkflowOrder(newOrder);
    }
  };
>>>>>>> f2b35a1e

  const handleViewAllExamples = useCallback(() => {
    navigate("/examples");
  }, [navigate]);

  const handleThreadSelect = useCallback(
    (threadId: string) => {
      switchThread(threadId);
      navigate(`/chat/${threadId}`);
    },
    [switchThread, navigate]
  );

  const handleNewThread = useCallback(() => {
    const newThreadId = createNewThread();
    navigate(`/chat/${newThreadId}`);
  }, [createNewThread, navigate]);

  const getThreadPreview = useCallback(
    (threadId: string) => {
      const thread = threads[threadId];
      if (!thread || thread.messages.length === 0) {
        return "No messages yet";
      }

      const firstUserMessage = thread.messages.find((m) => m.role === "user");
      const preview = firstUserMessage?.content
        ? typeof firstUserMessage.content === "string"
          ? firstUserMessage.content
          : "Chat started"
        : "Chat started";

      return truncateString(preview, 100);
    },
    [threads]
  );

<<<<<<< HEAD
  const handleToolsChange = useCallback((tools: string[]) => {
    setSelectedTools((prev) => (isEqual(prev, tools) ? prev : tools));
  }, []);

  const panelParams = useMemo(() => {
    return {
      examples: {
        startExamples,
        isLoadingExamples,
        loadingExampleId,
        handleExampleClick,
        handleViewAllExamples
      },
      workflows: {
        sortedWorkflows,
        isLoadingWorkflows,
        settings,
        handleOrderChange,
        handleCreateNewWorkflow,
        handleWorkflowClick
      },
      threads: {
        threads: threads as { [key: string]: Thread },
        currentThreadId,
        onNewThread: handleNewThread,
        onSelectThread: handleThreadSelect,
        onDeleteThread: deleteThread,
        getThreadPreview
      },
      chat: {
        status,
        sendMessage: handleSendMessage,
        progress,
        statusMessage,
        model: selectedModel,
        selectedTools,
        onToolsChange: handleToolsChange,
        onModelChange: handleModelChange,
        onStop: stopGeneration,
        agentMode,
        onAgentModeToggle: setAgentMode,
        currentPlanningUpdate,
        currentTaskUpdate
      }
    };
  }, [
    startExamples,
    isLoadingExamples,
    loadingExampleId,
    handleExampleClick,
    handleViewAllExamples,
    sortedWorkflows,
    isLoadingWorkflows,
    settings,
    handleOrderChange,
    handleCreateNewWorkflow,
    handleWorkflowClick,
    threads,
    currentThreadId,
    handleNewThread,
    handleThreadSelect,
    deleteThread,
    getThreadPreview,
    status,
    handleSendMessage,
    progress,
    statusMessage,
    selectedModel,
    selectedTools,
    handleToolsChange,
    handleModelChange,
    stopGeneration,
    agentMode,
    setAgentMode,
    currentPlanningUpdate,
    currentTaskUpdate
  ]);

  const panelComponents = useMemo(
    () => ({
      examples: (props: IDockviewPanelProps<PanelProps>) => (
        <ExamplesList
          startExamples={props.params?.startExamples || []}
          isLoadingExamples={props.params?.isLoadingExamples ?? true}
          loadingExampleId={props.params?.loadingExampleId || null}
          handleExampleClick={props.params?.handleExampleClick || (() => {})}
          handleViewAllExamples={
            props.params?.handleViewAllExamples || (() => {})
          }
        />
      ),
      workflows: (props: IDockviewPanelProps<PanelProps>) => (
        <WorkflowsList
          sortedWorkflows={props.params?.sortedWorkflows || []}
          isLoadingWorkflows={props.params?.isLoadingWorkflows ?? true}
          settings={props.params?.settings || {}}
          handleOrderChange={props.params?.handleOrderChange || (() => {})}
          handleCreateNewWorkflow={
            props.params?.handleCreateNewWorkflow || (() => {})
          }
          handleWorkflowClick={props.params?.handleWorkflowClick || (() => {})}
        />
      ),
      threads: (props: IDockviewPanelProps<PanelProps>) => (
        <Box sx={{ overflow: "auto", height: "100%" }}>
          <RecentChats
            threads={props.params?.threads || {}}
            currentThreadId={props.params?.currentThreadId || null}
            onNewThread={props.params?.onNewThread || (() => {})}
            onSelectThread={props.params?.onSelectThread || (() => {})}
            onDeleteThread={props.params?.onDeleteThread || (() => {})}
            getThreadPreview={
              props.params?.getThreadPreview || (() => "No messages yet")
            }
=======
  return (
    <Box css={styles}>
      {/* Start Examples Section */}
      <Box className="section examples-section">
        <Box
          sx={{
            display: "flex",
            justifyContent: "space-between",
            alignItems: "center"
          }}
        >
          <Typography variant="h2" className="section-title">
            Examples
          </Typography>
          {currentWorkflowId && <BackToEditorButton />}
        </Box>
        <Box className="content-scrollable">
          {isLoadingExamples ? (
            <Box className="loading-container">
              <CircularProgress />
            </Box>
          ) : (
            <Box className="example-grid">
              {startExamples.map((example) => (
                <Box
                  key={example.id}
                  className="example-card"
                  onClick={() => handleExampleClick(example)}
                >
                  {loadingExampleId === example.id && (
                    <Box className="loading-overlay">
                      <CircularProgress size={30} />
                    </Box>
                  )}
                  <img
                    className="example-image"
                    src={`${BASE_URL}/api/assets/packages/${example.package_name}/${example.name}.jpg`}
                    alt={example.name}
                    onError={(e) => {
                      (e.target as HTMLImageElement).style.display = "none";
                    }}
                  />
                  <Typography className="example-name">
                    {example.name}
                  </Typography>
                  {example.description && (
                    <Typography className="example-description-tooltip">
                      {truncateString(example.description, 150)}
                    </Typography>
                  )}
                </Box>
              ))}
            </Box>
          )}
        </Box>
        <Button
          onClick={handleViewAllExamples}
          sx={{ marginTop: 2, alignSelf: "center" }}
        >
          View All Examples
        </Button>
      </Box>

      {/* Recent Threads Section */}
      <Box className="section threads-section">
        <Typography variant="h2" className="section-title">
          Recent Chats
        </Typography>
        <Box className="content-scrollable">
          <ThreadList
            threads={Object.fromEntries(
              Object.entries(threads)
                .sort(([, a], [, b]) => b.updatedAt.localeCompare(a.updatedAt))
                .slice(0, 5)
            )}
            currentThreadId={currentThreadId}
            onNewThread={handleNewThread}
            onSelectThread={handleThreadSelect}
            onDeleteThread={deleteThread}
            getThreadPreview={getThreadPreview}
>>>>>>> f2b35a1e
          />
        </Box>
      ),
      chat: (props: IDockviewPanelProps<PanelProps>) => (
        <ChatView
          status={props.params?.status || "disconnected"}
          messages={[]}
          sendMessage={props.params?.sendMessage || (() => {})}
          progress={props.params?.progress?.current || 0}
          total={props.params?.progress?.total || 0}
          progressMessage={props.params?.progressMessage || ""}
          model={props.params?.model || DEFAULT_MODEL}
          selectedTools={props.params?.selectedTools || []}
          onToolsChange={props.params?.onToolsChange || (() => {})}
          onModelChange={props.params?.onModelChange || (() => {})}
          onStop={props.params?.onStop || (() => {})}
          agentMode={props.params?.agentMode || "off"}
          onAgentModeToggle={props.params?.onAgentModeToggle || (() => {})}
          currentPlanningUpdate={props.params?.currentPlanningUpdate || null}
          currentTaskUpdate={props.params?.currentTaskUpdate || null}
        />
      )
    }),
    []
  );

<<<<<<< HEAD
  const onReady = useCallback(
    (event: DockviewReadyEvent) => {
      const { api } = event;
      setDockviewApi(api);

      const chatPanel = api.addPanel({
        id: "chat",
        component: "chat",
        title: "Chat",
        params: panelParams.chat
      });

      const examplesPanel = api.addPanel({
        id: "examples",
        component: "examples",
        title: "Examples",
        position: { referencePanel: chatPanel, direction: "above" },
        params: panelParams.examples
      });

      const workflowsPanel = api.addPanel({
        id: "workflows",
        component: "workflows",
        title: "Recent Workflows",
        position: { direction: "right", referencePanel: examplesPanel },
        params: panelParams.workflows
      });

      api.addPanel({
        id: "threads",
        component: "threads",
        title: "Recent Chats",
        position: { direction: "right", referencePanel: workflowsPanel },
        params: panelParams.threads
      });
    },
    [panelParams]
  );

  useEffect(() => {
    if (!dockviewApi) return;

    const allPanelIds = ["examples", "workflows", "threads", "chat"];

    const updateAvailablePanels = () => {
      const openPanelIds = dockviewApi.panels.map((p) => p.id);
      const closedPanels = allPanelIds
        .filter((id) => !openPanelIds.includes(id))
        .map((id) => ({ id, title: id.charAt(0).toUpperCase() + id.slice(1) }));
      setAvailablePanels(closedPanels);
    };

    updateAvailablePanels();

    const disposableAdd = dockviewApi.onDidAddPanel(updateAvailablePanels);
    const disposableRemove = dockviewApi.onDidRemovePanel(
      updateAvailablePanels
    );

    return () => {
      disposableAdd.dispose();
      disposableRemove.dispose();
    };
  }, [dockviewApi]);

  const handleAddPanel = useCallback(
    (panelId: string) => {
      if (!dockviewApi) return;
      dockviewApi.addPanel({
        id: panelId,
        component: panelId,
        title: panelId.charAt(0).toUpperCase() + panelId.slice(1),
        params: panelParams[panelId as keyof typeof panelParams]
      });
    },
    [dockviewApi, panelParams]
  );

  useEffect(() => {
    if (!dockviewApi) return;

    Object.entries(panelParams).forEach(([id, params]) => {
      const panel = dockviewApi.getPanel(id);
      if (panel && !isEqual(panel.params, params)) {
        panel.update({ params });
      }
    });
  }, [dockviewApi, panelParams]);

  return (
    <Box
      className="dashboard"
      css={styles}
      sx={{ height: "100vh", width: "100vw", position: "relative" }}
    >
      <DashboardHeader showBackToEditor={!!currentWorkflowId}>
        <AddPanelDropdown
          availablePanels={availablePanels}
          onAddPanel={handleAddPanel}
        />
      </DashboardHeader>
      <div style={{ height: "calc(100vh - 64px)", top: "64px" }}>
        <DockviewReact
          components={panelComponents}
          onReady={onReady}
          className="dockview-theme-nodetool"
        />
      </div>
=======
        <Box className="content-scrollable">
          {isLoadingWorkflows ? (
            <Box className="loading-container">
              <CircularProgress />
            </Box>
          ) : (
            sortedWorkflows.map((workflow) => (
              <Box
                key={workflow.id}
                className="workflow-item"
                onClick={() => handleWorkflowClick(workflow)}
              >
                <Box
                  className="workflow-thumbnail"
                  sx={{
                    backgroundImage: workflow.thumbnail_url
                      ? `url(${workflow.thumbnail_url})`
                      : undefined
                  }}
                />
                <Box className="workflow-info">
                  <Typography className="workflow-name">
                    {workflow.name}
                  </Typography>
                  <Typography className="workflow-description">
                    {truncateString(workflow.description, 100)}
                  </Typography>
                </Box>
                <Typography className="workflow-date">
                  {relativeTime(workflow.updated_at)}
                </Typography>
              </Box>
            ))
          )}
        </Box>
      </Box>
>>>>>>> f2b35a1e
    </Box>
  );
};

export default Dashboard;<|MERGE_RESOLUTION|>--- conflicted
+++ resolved
@@ -18,14 +18,9 @@
 import { useWorkflowManager } from "../../contexts/WorkflowManagerContext";
 import { useSettingsStore } from "../../stores/SettingsStore";
 import useGlobalChatStore from "../../stores/GlobalChatStore";
-<<<<<<< HEAD
-=======
-import { relativeTime } from "../../utils/formatDateAndTime";
->>>>>>> f2b35a1e
 import { truncateString } from "../../utils/truncateString";
 import { client, BASE_URL } from "../../stores/ApiClient";
 import { createErrorMessage } from "../../utils/errorHandling";
-<<<<<<< HEAD
 import ChatView from "../chat/containers/ChatView";
 import ExamplesList from "./ExamplesList";
 import WorkflowsList from "./WorkflowsList";
@@ -41,13 +36,8 @@
 } from "dockview";
 import "dockview/dist/styles/dockview.css";
 import AddPanelDropdown from "./AddPanelDropdown";
-=======
-import ThreadList from "../chat/thread/ThreadList";
-import BackToEditorButton from "../panels/BackToEditorButton";
-import { useTheme } from "@mui/material/styles";
-import type { Theme } from "@mui/material/styles";
->>>>>>> f2b35a1e
-
+
+const styles = (theme: Theme) =>
 const styles = (theme: Theme) =>
   css({
     "&": {
@@ -56,74 +46,7 @@
       backgroundColor: theme.palette.background.default,
       overflow: "hidden"
     },
-<<<<<<< HEAD
     ".dv-tabs-and-actions-container": {
-=======
-
-    ".section": {
-      backgroundColor: theme.palette.grey[800],
-      borderRadius: theme.spacing(1),
-      padding: theme.spacing(4),
-      display: "flex",
-      flexDirection: "column",
-      overflow: "hidden",
-      boxShadow: "0 2px 8px rgba(0, 0, 0, 0.1)"
-    },
-
-    ".section-title": {
-      color: theme.palette.grey[100],
-      marginBottom: theme.spacing(3)
-    },
-
-    ".examples-section": {
-      gridRow: "1",
-      gridColumn: "1 / -1",
-      maxHeight: "400px"
-    },
-
-    ".threads-section": {
-      gridRow: "2",
-      gridColumn: "1"
-    },
-
-    ".workflows-section": {
-      gridRow: "2",
-      gridColumn: "2"
-    },
-
-    ".workflow-controls": {
-      height: "40px",
-      display: "flex",
-      justifyContent: "space-between",
-      alignItems: "center"
-    },
-
-    ".content-scrollable": {
-      flex: 1,
-      overflow: "auto",
-      paddingRight: theme.spacing(1)
-    },
-
-    ".workflow-item": {
-      display: "flex",
-      alignItems: "center",
-      gap: theme.spacing(4),
-      padding: theme.spacing(1),
-      marginBottom: theme.spacing(1),
-      cursor: "pointer",
-      borderRadius: theme.shape.borderRadius,
-      backgroundColor: theme.palette.grey[800],
-      transition: "all 0.2s",
-      "&:hover": {
-        backgroundColor: theme.palette.grey[600]
-      }
-    },
-
-    ".workflow-thumbnail": {
-      width: "60px",
-      height: "60px",
-      borderRadius: theme.shape.borderRadius,
->>>>>>> f2b35a1e
       backgroundColor: "transparent",
       position: "absolute",
       width: "calc(100% - 4px)",
@@ -135,33 +58,9 @@
       transition: "opacity 0.2s ease-in-out"
       // width: "fit-content"
     },
-<<<<<<< HEAD
     ".dv-tabs-and-actions-container:hover": {
       opacity: 1,
       backgroundColor: theme.palette.background.default
-=======
-
-    // Responsive adjustments
-    "@media (max-width: 1400px)": {
-      "&": {
-        gridTemplateColumns: "1fr 1fr",
-        gridTemplateRows: "auto 1fr auto",
-        gap: theme.spacing(3),
-        padding: theme.spacing(3)
-      },
-      ".examples-section": {
-        gridRow: "1",
-        gridColumn: "1 / -1"
-      },
-      ".threads-section": {
-        gridRow: "2",
-        gridColumn: "1"
-      },
-      ".workflows-section": {
-        gridRow: "2",
-        gridColumn: "2"
-      },
->>>>>>> f2b35a1e
     },
     "& .dv-split-view-container.dv-horizontal > .dv-sash-container > .dv-sash":
       {
@@ -173,46 +72,10 @@
       {
         backgroundColor: theme.palette.grey[100]
       },
-<<<<<<< HEAD
     "& .dv-split-view-container.dv-vertical > .dv-sash-container > .dv-sash": {
       height: "6px",
       transform: "translate(0px, 3px)",
       backgroundColor: theme.palette.grey[50]
-=======
-      ".workflows-section": {
-        gridRow: "3",
-        gridColumn: "1"
-      },
-    },
-
-    "@media (max-width: 768px)": {
-      "&": {
-        padding: theme.spacing(2),
-        gap: theme.spacing(2)
-      },
-      ".section": {
-        padding: theme.spacing(2)
-      },
-      ".example-grid": {
-        gridTemplateColumns: "repeat(auto-fill, minmax(150px, 1fr))",
-        gap: theme.spacing(2)
-      }
-    },
-
-    "@media (max-width: 480px)": {
-      "&": {
-        padding: theme.spacing(1),
-        gap: theme.spacing(1)
-      },
-      ".section": {
-        padding: theme.spacing(1)
-      },
-      ".workflow-controls": {
-        flexDirection: "column",
-        alignItems: "stretch",
-        gap: theme.spacing(1)
-      }
->>>>>>> f2b35a1e
     }
   });
 
@@ -251,14 +114,10 @@
 
   const messages = getCurrentMessages();
 
-<<<<<<< HEAD
   useEffect(() => {
     localStorage.setItem("selectedModel", selectedModel);
   }, [selectedModel]);
 
-=======
-  // Handle WebSocket connection lifecycle
->>>>>>> f2b35a1e
   useEffect(() => {
     if (status === "disconnected") {
       connect().catch((error) => {
@@ -392,7 +251,6 @@
     [loadingExampleId, createWorkflow, navigate]
   );
 
-<<<<<<< HEAD
   const handleSendMessage = useCallback(
     async (message: Message) => {
       if (!selectedModel) {
@@ -446,13 +304,6 @@
     },
     [setWorkflowOrder]
   );
-=======
-  const handleOrderChange = (_: any, newOrder: any) => {
-    if (newOrder !== null) {
-      setWorkflowOrder(newOrder);
-    }
-  };
->>>>>>> f2b35a1e
 
   const handleViewAllExamples = useCallback(() => {
     navigate("/examples");
@@ -490,7 +341,6 @@
     [threads]
   );
 
-<<<<<<< HEAD
   const handleToolsChange = useCallback((tools: string[]) => {
     setSelectedTools((prev) => (isEqual(prev, tools) ? prev : tools));
   }, []);
@@ -605,88 +455,6 @@
             getThreadPreview={
               props.params?.getThreadPreview || (() => "No messages yet")
             }
-=======
-  return (
-    <Box css={styles}>
-      {/* Start Examples Section */}
-      <Box className="section examples-section">
-        <Box
-          sx={{
-            display: "flex",
-            justifyContent: "space-between",
-            alignItems: "center"
-          }}
-        >
-          <Typography variant="h2" className="section-title">
-            Examples
-          </Typography>
-          {currentWorkflowId && <BackToEditorButton />}
-        </Box>
-        <Box className="content-scrollable">
-          {isLoadingExamples ? (
-            <Box className="loading-container">
-              <CircularProgress />
-            </Box>
-          ) : (
-            <Box className="example-grid">
-              {startExamples.map((example) => (
-                <Box
-                  key={example.id}
-                  className="example-card"
-                  onClick={() => handleExampleClick(example)}
-                >
-                  {loadingExampleId === example.id && (
-                    <Box className="loading-overlay">
-                      <CircularProgress size={30} />
-                    </Box>
-                  )}
-                  <img
-                    className="example-image"
-                    src={`${BASE_URL}/api/assets/packages/${example.package_name}/${example.name}.jpg`}
-                    alt={example.name}
-                    onError={(e) => {
-                      (e.target as HTMLImageElement).style.display = "none";
-                    }}
-                  />
-                  <Typography className="example-name">
-                    {example.name}
-                  </Typography>
-                  {example.description && (
-                    <Typography className="example-description-tooltip">
-                      {truncateString(example.description, 150)}
-                    </Typography>
-                  )}
-                </Box>
-              ))}
-            </Box>
-          )}
-        </Box>
-        <Button
-          onClick={handleViewAllExamples}
-          sx={{ marginTop: 2, alignSelf: "center" }}
-        >
-          View All Examples
-        </Button>
-      </Box>
-
-      {/* Recent Threads Section */}
-      <Box className="section threads-section">
-        <Typography variant="h2" className="section-title">
-          Recent Chats
-        </Typography>
-        <Box className="content-scrollable">
-          <ThreadList
-            threads={Object.fromEntries(
-              Object.entries(threads)
-                .sort(([, a], [, b]) => b.updatedAt.localeCompare(a.updatedAt))
-                .slice(0, 5)
-            )}
-            currentThreadId={currentThreadId}
-            onNewThread={handleNewThread}
-            onSelectThread={handleThreadSelect}
-            onDeleteThread={deleteThread}
-            getThreadPreview={getThreadPreview}
->>>>>>> f2b35a1e
           />
         </Box>
       ),
@@ -713,7 +481,6 @@
     []
   );
 
-<<<<<<< HEAD
   const onReady = useCallback(
     (event: DockviewReadyEvent) => {
       const { api } = event;
@@ -822,44 +589,6 @@
           className="dockview-theme-nodetool"
         />
       </div>
-=======
-        <Box className="content-scrollable">
-          {isLoadingWorkflows ? (
-            <Box className="loading-container">
-              <CircularProgress />
-            </Box>
-          ) : (
-            sortedWorkflows.map((workflow) => (
-              <Box
-                key={workflow.id}
-                className="workflow-item"
-                onClick={() => handleWorkflowClick(workflow)}
-              >
-                <Box
-                  className="workflow-thumbnail"
-                  sx={{
-                    backgroundImage: workflow.thumbnail_url
-                      ? `url(${workflow.thumbnail_url})`
-                      : undefined
-                  }}
-                />
-                <Box className="workflow-info">
-                  <Typography className="workflow-name">
-                    {workflow.name}
-                  </Typography>
-                  <Typography className="workflow-description">
-                    {truncateString(workflow.description, 100)}
-                  </Typography>
-                </Box>
-                <Typography className="workflow-date">
-                  {relativeTime(workflow.updated_at)}
-                </Typography>
-              </Box>
-            ))
-          )}
-        </Box>
-      </Box>
->>>>>>> f2b35a1e
     </Box>
   );
 };
