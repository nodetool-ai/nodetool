--- conflicted
+++ resolved
@@ -67,28 +67,6 @@
     autocomplete: 10002,
     highest: 100000
   },
-<<<<<<< HEAD
-  // Custom Nodetool tokens
-  providerBadge: {
-    api: {
-      bg: "#1e3a8a",
-      fg: "#dbeafe",
-      border: "#1e3a8a"
-    },
-    local: {
-      bg: "#14532d",
-      fg: "#dcfce7",
-      border: "#14532d"
-    },
-    hf: {
-      bg: "#5b21b6",
-      fg: "#ede9fe",
-      border: "#5b21b6"
-    }
-  },
-=======
-
->>>>>>> 4fa3864e
   components: {
     MuiTypography: {
       styleOverrides: {
