--- conflicted
+++ resolved
@@ -46,20 +46,6 @@
       WebkitAppearance: "none",
       MozAppearance: "none",
       appearance: "none",
-<<<<<<< HEAD
-      color: "#ffffff",
-      backgroundColor: "var(--palette-grey-700)",
-      border: 0,
-      borderRadius: "5px",
-      transition: "all 0.2s"
-    },
-    "input[type='text']:focus": {
-      backgroundColor: "var(--palette-grey-800)",
-      borderColor: "var(--palette-primary-main)"
-    },
-    "input[type='text']:hover": {
-      backgroundColor: "var(--palette-grey-800)"
-=======
       color: theme.vars.palette.text.primary,
       backgroundColor: theme.vars.palette.background.paper,
       border: `1px solid ${theme.vars.palette.grey[600]}`,
@@ -80,7 +66,6 @@
       borderColor: "var(--palette-primary-main)",
       outline: "none",
       boxShadow: `0 0 0 3px rgba(${theme.vars.palette.primary.mainChannel} / 0.25)`
->>>>>>> 7f670d99
     },
     ".clear-search-btn": {
       position: "absolute",
