--- conflicted
+++ resolved
@@ -1,69 +1,17 @@
 import React, { useState, useCallback, useMemo, useRef } from "react";
 import isEqual from "lodash/isEqual";
-import { useTheme } from "@mui/material/styles";
 import VideoModelMenuDialog from "../model_menu/VideoModelMenuDialog";
 import useModelPreferencesStore from "../../stores/ModelPreferencesStore";
 import type { VideoModel } from "../../stores/ApiTypes";
 import { client } from "../../stores/ApiClient";
 import { useQuery } from "@tanstack/react-query";
 import ModelSelectButton from "./shared/ModelSelectButton";
-<<<<<<< HEAD
-import { useTheme } from "@mui/material/styles";
-import {
-  formatGenericProviderName,
-  getProviderBaseName,
-  isHuggingFaceProvider
-=======
-import {
-  isHuggingFaceProvider,
-  getProviderBaseName,
-  formatGenericProviderName
->>>>>>> a189d600
-} from "../../utils/providerDisplay";
 
 interface VideoModelSelectProps {
   onChange: (value: any) => void;
   value: string;
   task?: "text_to_video" | "image_to_video";
 }
-
-interface GroupedModels {
-  [provider: string]: Array<{
-    id: string;
-    name: string;
-    provider: string;
-  }>;
-}
-
-const HFBadge: React.FC = () => (
-  <span
-    style={{
-      marginLeft: 6,
-      padding: "1px 4px",
-      fontSize: "0.7em",
-      lineHeight: 1,
-      borderRadius: 3,
-      background: "var(--palette-grey-600)",
-      color: "var(--palette-grey-0)",
-      letterSpacing: 0.3
-    }}
-  >
-    HF
-  </span>
-);
-
-const renderProviderLabel = (provider: string): React.ReactNode => {
-  if (isHuggingFaceProvider(provider)) {
-    const base = getProviderBaseName(provider);
-    return (
-      <span>
-        {base}
-        <HFBadge />
-      </span>
-    );
-  }
-  return formatGenericProviderName(provider);
-};
 
 const VideoModelSelect: React.FC<VideoModelSelectProps> = ({
   onChange,
@@ -73,50 +21,29 @@
   const [dialogOpen, setDialogOpen] = useState(false);
   const buttonRef = useRef<HTMLButtonElement>(null);
   const addRecent = useModelPreferencesStore((s) => s.addRecent);
-  const theme = useTheme();
 
   const loadVideoModels = useCallback(async () => {
-    const { data, error } = await client.GET("/api/models/{model_type}" as any, {
-      params: { path: { model_type: "video" } }
-    });
+    const { data, error } = await client.GET(
+      "/api/models/{model_type}" as any,
+      {
+        params: { path: { model_type: "video" } }
+      }
+    );
     if (error) {
       throw error;
     }
     return data as unknown as VideoModel[];
   }, []);
 
-  const {
-    data: models,
-    isLoading,
-    isError
-  } = useQuery({
+  const { data: models } = useQuery({
     queryKey: ["video-models"],
     queryFn: async () => await loadVideoModels()
   });
 
-  const sortedModels = useMemo(() => {
-    if (!models || isLoading || isError) {return [];}
-    return models.sort((a: VideoModel, b: VideoModel) => a.name.localeCompare(b.name));
-  }, [models, isLoading, isError]);
-
-  const groupedModels = useMemo(() => {
-    if (!sortedModels || isLoading || isError) {return {};}
-    return sortedModels.reduce<GroupedModels>((acc, model: VideoModel) => {
-      const provider = model.provider || "Other";
-      if (!acc[provider]) {
-        acc[provider] = [];
-      }
-      acc[provider].push({
-        id: model.id || "",
-        name: model.name || "",
-        provider
-      });
-      return acc;
-    }, {});
-  }, [sortedModels, isLoading, isError]);
-
   const currentSelectedModelDetails = useMemo(() => {
-    if (!models || !value) {return null;}
+    if (!models || !value) {
+      return null;
+    }
     return models.find((m) => m.id === value);
   }, [models, value]);
 
@@ -147,24 +74,6 @@
     [onChange, addRecent]
   );
 
-  const sortedProviders = useMemo(
-    () =>
-      Object.keys(groupedModels).sort((a, b) => {
-        const aKey = (
-          isHuggingFaceProvider(a)
-            ? getProviderBaseName(a)
-            : formatGenericProviderName(a)
-        ).toLowerCase();
-        const bKey = (
-          isHuggingFaceProvider(b)
-            ? getProviderBaseName(b)
-            : formatGenericProviderName(b)
-        ).toLowerCase();
-        return aKey.localeCompare(bKey);
-      }),
-    [groupedModels]
-  );
-
   return (
     <>
       <ModelSelectButton
