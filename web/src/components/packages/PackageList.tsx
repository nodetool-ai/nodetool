/** @jsxImportSource @emotion/react */
import { css } from "@emotion/react";
import React, { useState, useMemo } from "react";
import {
  Box,
  Typography,
  List,
  ListItem,
  ListItemText,
  ListItemSecondaryAction,
  CircularProgress,
  Button,
  Chip,
  Paper,
  Divider,
  TextField,
  InputAdornment,
  Tooltip,
  useTheme
} from "@mui/material";
import SearchIcon from "@mui/icons-material/Search";
import CloudDownloadIcon from "@mui/icons-material/CloudDownload";
import CheckCircleIcon from "@mui/icons-material/CheckCircle";
import { useQuery, useMutation, useQueryClient } from "@tanstack/react-query";
import { client } from "../../stores/ApiClient";
import { components } from "../../api";
import { loadMetadata } from "../../serverState/useMetadata";
import ExternalLink from "../common/ExternalLink";

// Define types based on the API schema
type PackageListResponse = components["schemas"]["PackageListResponse"];
type InstalledPackageListResponse =
  components["schemas"]["InstalledPackageListResponse"];

const styles = (theme: any) =>
  css({
    backgroundColor: theme.palette.grey[800],
    color: theme.palette.grey[0],
    height: "100%",
    display: "flex",
    flexDirection: "column",
    position: "relative",

    "& .loadingContainer": {
      display: "flex",
      justifyContent: "center",
      alignItems: "center",
      height: "100%"
    },

    "& .searchContainer": {
      padding: theme.spacing(2),
      position: "sticky",
      top: 0,
      zIndex: 1,
      backgroundColor: theme.palette.grey[800]
    },

    "& .listContainer": {
      flexGrow: 1,
      overflow: "auto"
    },

    "& .packageItem": {
      borderBottom: `1px solid ${theme.palette.grey[600]}`,
      "&:last-child": {
        borderBottom: "none"
      }
    },

    "& .packageName": {
      fontWeight: 500
    },

    "& .packagelist-item-chip": {
      padding: "0",
      margin: 0,
      backgroundColor: "transparent",
      color: theme.palette.grey[200]
    },

    "& .installButton": {
      minWidth: 100
    },

    "& .overlayContainer": {
      position: "absolute",
      top: 0,
      left: 0,
      right: 0,
      bottom: 0,
      backgroundColor: "rgba(0, 0, 0, 0.7)",
      backdropFilter: "blur(3px)",
      display: "flex",
      flexDirection: "column",
      justifyContent: "center",
      alignItems: "center",
      zIndex: 10,
      animation: "fadeIn 0.3s ease-in-out",
      "@keyframes fadeIn": {
        "0%": {
          opacity: 0
        },
        "100%": {
          opacity: 1
        }
      }
    },

    "& .progressText": {
      marginTop: theme.spacing(2),
      color: theme.palette.grey[0],
      fontWeight: 500
    }
  });

const PackageList: React.FC = () => {
  const [searchTerm, setSearchTerm] = useState("");
  const [activePackageId, setActivePackageId] = useState<string | null>(null);
  const queryClient = useQueryClient();
  const theme = useTheme();

  // Fetch available packages
  const {
    data: availablePackages,
    isLoading: isLoadingAvailable,
    error: availableError
  } = useQuery<PackageListResponse>({
    queryKey: ["availablePackages"],
    queryFn: async () => {
      const { data, error } = await client.GET("/api/packages/available", {});
      if (error) throw error;
      return data;
    }
  });

  // Fetch installed packages
  const {
    data: installedPackages,
    isLoading: isLoadingInstalled,
    error: installedError
  } = useQuery<InstalledPackageListResponse>({
    queryKey: ["installedPackages"],
    queryFn: async () => {
      const { data, error } = await client.GET("/api/packages/installed", {});
      if (error) throw error;
      return data;
    }
  });

  // Install package mutation
  const installMutation = useMutation({
    mutationFn: async (repoId: string) => {
      setActivePackageId(repoId);
      const { data, error } = await client.POST("/api/packages/install", {
        body: { repo_id: repoId }
      });
      if (error) throw error;
      return data;
    },
    onSuccess: () => {
      queryClient.invalidateQueries({ queryKey: ["installedPackages"] });
      // Reload metadata after package installation
      loadMetadata();
      setActivePackageId(null);
    },
    onError: () => {
      setActivePackageId(null);
    }
  });

  // Uninstall package mutation
  const uninstallMutation = useMutation({
    mutationFn: async (repoId: string) => {
      setActivePackageId(repoId);
      const { data, error } = await client.DELETE("/api/packages/uninstall", {
        body: { repo_id: repoId }
      });
      if (error) throw error;
      return data;
    },
    onSuccess: () => {
      queryClient.invalidateQueries({ queryKey: ["installedPackages"] });
      // Reload metadata after package uninstallation
      loadMetadata();
      setActivePackageId(null);
    },
    onError: () => {
      setActivePackageId(null);
    }
  });

  // Filter packages based on search term
  const filteredPackages = useMemo(() => {
    if (!availablePackages?.packages) return [];

    return availablePackages.packages.filter(
      (pkg) =>
        pkg.name.toLowerCase().includes(searchTerm.toLowerCase()) ||
        pkg.description.toLowerCase().includes(searchTerm.toLowerCase()) ||
        pkg.repo_id.toLowerCase().includes(searchTerm.toLowerCase())
    );
  }, [availablePackages, searchTerm]);

  // Check if a package is installed
  const isPackageInstalled = (repoId: string): boolean => {
    if (!installedPackages?.packages) return false;
    return installedPackages.packages.some((pkg) => pkg.repo_id === repoId);
  };

  // Handle search input change
  const handleSearchChange = (event: React.ChangeEvent<HTMLInputElement>) => {
    setSearchTerm(event.target.value);
  };

  // Handle install/uninstall button click
  const handlePackageAction = (repoId: string, isInstalled: boolean) => {
    // Prevent action if another package is already being processed
    if (installMutation.isPending || uninstallMutation.isPending) {
      return;
    }

    if (isInstalled) {
      uninstallMutation.mutate(repoId);
    } else {
      installMutation.mutate(repoId);
    }
  };

  // Loading state
  if (isLoadingAvailable || isLoadingInstalled) {
    return (
      <Box
        css={styles}
        className="loadingContainer packagelist-loading"
        sx={{ backgroundColor: "black" }}
      >
        <CircularProgress />
        <Typography variant="body1" style={{ marginTop: 16 }}>
          Loading packs...
        </Typography>
      </Box>
    );
  }

  // Error state
  if (availableError || installedError) {
    return (
      <Box
        css={styles}
        className="errorContainer packagelist-error"
        sx={{ backgroundColor: "black" }}
      >
        <Typography variant="h6" color="error">
          Error loading packs
        </Typography>
        <Typography variant="body1">
          {availableError ? String(availableError) : String(installedError)}
        </Typography>
      </Box>
    );
  }

  return (
    <Paper css={styles} elevation={0} className="packagelist-root">
      {(installMutation.isPending || uninstallMutation.isPending) && (
        <Box className="overlayContainer packagelist-overlay">
          <CircularProgress size={60} color="primary" />
          <Typography
            variant="h6"
            className="progressText packagelist-overlay-text"
          >
            {activePackageId &&
              (installMutation.isPending
                ? `Installing ${
                    availablePackages?.packages.find(
                      (p) => p.repo_id === activePackageId
                    )?.name || "package"
                  }...`
                : `Uninstalling ${
                    availablePackages?.packages.find(
                      (p) => p.repo_id === activePackageId
                    )?.name || "package"
                  }...`)}
          </Typography>
        </Box>
      )}
      <Box className="searchContainer packagelist-search">
        <TextField
          className="searchInput packagelist-search-input"
          placeholder="Search packs..."
          value={searchTerm}
          onChange={handleSearchChange}
          variant="outlined"
          size="small"
          disabled={installMutation.isPending || uninstallMutation.isPending}
          sx={{
            "& .MuiOutlinedInput-root": {
              backgroundColor: theme.palette.grey[900],
              color: theme.palette.grey[0],
              "& fieldset": {
                borderColor: theme.palette.grey[600]
              },
              "&:hover fieldset": {
                borderColor: theme.palette.grey[500]
              }
            },
            "& .MuiInputLabel-root": {
              color: theme.palette.grey[400]
            }
          }}
          InputProps={{
            startAdornment: (
              <InputAdornment position="start">
                <SearchIcon sx={{ color: theme.palette.grey[400] }} />
              </InputAdornment>
            )
          }}
        />
      </Box>
      <Divider sx={{ backgroundColor: theme.palette.grey[600] }} />

      <Box className="listContainer packagelist-list">
        <List>
          {filteredPackages.length === 0 ? (
            <ListItem className="packagelist-item-empty">
              <ListItemText
                primary={
                  <Typography sx={{ color: theme.palette.grey[0] }}>
                    No packs found
                  </Typography>
                }
              />
            </ListItem>
          ) : (
            filteredPackages.map((pkg) => {
              const isInstalled = isPackageInstalled(pkg.repo_id);

              return (
<<<<<<< HEAD
                <Tooltip title={pkg.description} key={pkg.repo_id}>
                  <ListItem
                    className="packageItem packagelist-item"
                    sx={{
                      opacity:
                        installMutation.isPending || uninstallMutation.isPending
                          ? activePackageId === pkg.repo_id
                            ? 1
                            : 0.6
                          : 1,
                      transition: "opacity 0.2s ease-in-out"
                    }}
                  >
                    <ListItemText
                      primary={
                        <Box display="flex" alignItems="center">
                          <Typography
                            className="packageName packagelist-item-name"
                            sx={{ color: "white" }}
                          >
                            {pkg.name}
                          </Typography>
                          {isInstalled && (
                            <Tooltip title="Installed">
                              <CheckCircleIcon
                                color="success"
                                fontSize="small"
                                style={{ marginLeft: 8 }}
                                className="packagelist-item-installed-icon"
                              />
                            </Tooltip>
                          )}
                        </Box>
                      }
                      secondary={
                        <Box mt={1} className="packagelist-item-secondary">
                          <Chip
                            className="packagelist-item-chip"
                            key={pkg.repo_id}
                            label={
                              <a
                                href={"https://github.com/" + pkg.repo_id}
                                target="_blank"
                                rel="noopener noreferrer"
                                css={{
                                  color: theme.palette.grey[200],
                                  textDecoration: "none",
                                  "&:hover": {
                                    textDecoration: "underline"
                                  }
                                }}
                              >
                                {pkg.repo_id}
                              </a>
                            }
                            size="small"
                          />
                        </Box>
                      }
                    />
                    <ListItemSecondaryAction>
                      <Button
                        variant="outlined"
                        color={isInstalled ? "secondary" : "primary"}
                        size="small"
                        className="installButton packagelist-item-button"
                        onClick={() =>
                          handlePackageAction(pkg.repo_id, isInstalled)
                        }
                        startIcon={
                          activePackageId === pkg.repo_id ? (
                            <CircularProgress size={16} color="inherit" />
                          ) : isInstalled ? null : (
                            <CloudDownloadIcon />
                          )
                        }
                        disabled={
=======
                <Tooltip
                  title={pkg.description}
                  key={pkg.repo_id}
                  placement="right"
                >
                  <div>
                    <ListItem
                      className="packageItem packagelist-item"
                      sx={{
                        opacity:
>>>>>>> 8f7be105
                          installMutation.isPending ||
                          uninstallMutation.isPending
                            ? activePackageId === pkg.repo_id
                              ? 1
                              : 0.6
                            : 1,
                        transition: "opacity 0.2s ease-in-out"
                      }}
                    >
                      <ListItemText
                        primary={
                          <Box display="flex" alignItems="center">
                            <Typography
                              className="packageName packagelist-item-name"
                              sx={{ color: "white" }}
                            >
                              {pkg.name}
                            </Typography>
                            {isInstalled && (
                              <Tooltip title="Installed" placement="bottom">
                                <CheckCircleIcon
                                  color="success"
                                  fontSize="small"
                                  style={{ marginLeft: 8 }}
                                  className="packagelist-item-installed-icon"
                                />
                              </Tooltip>
                            )}
                          </Box>
                        }
                        secondary={
                          <ExternalLink
                            href={"https://github.com/" + pkg.repo_id}
                          >
                            {pkg.repo_id}
                          </ExternalLink>
                        }
                      />
                      <ListItemSecondaryAction>
                        <Button
                          variant="outlined"
                          color={isInstalled ? "secondary" : "primary"}
                          size="small"
                          className="installButton packagelist-item-button"
                          onClick={() =>
                            handlePackageAction(pkg.repo_id, isInstalled)
                          }
                          startIcon={
                            activePackageId === pkg.repo_id ? (
                              <CircularProgress size={16} color="inherit" />
                            ) : isInstalled ? null : (
                              <CloudDownloadIcon />
                            )
                          }
                          disabled={
                            installMutation.isPending ||
                            uninstallMutation.isPending
                          }
                        >
                          {activePackageId === pkg.repo_id
                            ? isInstalled
                              ? "Uninstalling..."
                              : "Installing..."
                            : isInstalled
                            ? "Uninstall"
                            : "Install"}
                        </Button>
                      </ListItemSecondaryAction>
                    </ListItem>
                  </div>
                </Tooltip>
              );
            })
          )}
        </List>
      </Box>
    </Paper>
  );
};

export default PackageList;<|MERGE_RESOLUTION|>--- conflicted
+++ resolved
@@ -337,85 +337,6 @@
               const isInstalled = isPackageInstalled(pkg.repo_id);
 
               return (
-<<<<<<< HEAD
-                <Tooltip title={pkg.description} key={pkg.repo_id}>
-                  <ListItem
-                    className="packageItem packagelist-item"
-                    sx={{
-                      opacity:
-                        installMutation.isPending || uninstallMutation.isPending
-                          ? activePackageId === pkg.repo_id
-                            ? 1
-                            : 0.6
-                          : 1,
-                      transition: "opacity 0.2s ease-in-out"
-                    }}
-                  >
-                    <ListItemText
-                      primary={
-                        <Box display="flex" alignItems="center">
-                          <Typography
-                            className="packageName packagelist-item-name"
-                            sx={{ color: "white" }}
-                          >
-                            {pkg.name}
-                          </Typography>
-                          {isInstalled && (
-                            <Tooltip title="Installed">
-                              <CheckCircleIcon
-                                color="success"
-                                fontSize="small"
-                                style={{ marginLeft: 8 }}
-                                className="packagelist-item-installed-icon"
-                              />
-                            </Tooltip>
-                          )}
-                        </Box>
-                      }
-                      secondary={
-                        <Box mt={1} className="packagelist-item-secondary">
-                          <Chip
-                            className="packagelist-item-chip"
-                            key={pkg.repo_id}
-                            label={
-                              <a
-                                href={"https://github.com/" + pkg.repo_id}
-                                target="_blank"
-                                rel="noopener noreferrer"
-                                css={{
-                                  color: theme.palette.grey[200],
-                                  textDecoration: "none",
-                                  "&:hover": {
-                                    textDecoration: "underline"
-                                  }
-                                }}
-                              >
-                                {pkg.repo_id}
-                              </a>
-                            }
-                            size="small"
-                          />
-                        </Box>
-                      }
-                    />
-                    <ListItemSecondaryAction>
-                      <Button
-                        variant="outlined"
-                        color={isInstalled ? "secondary" : "primary"}
-                        size="small"
-                        className="installButton packagelist-item-button"
-                        onClick={() =>
-                          handlePackageAction(pkg.repo_id, isInstalled)
-                        }
-                        startIcon={
-                          activePackageId === pkg.repo_id ? (
-                            <CircularProgress size={16} color="inherit" />
-                          ) : isInstalled ? null : (
-                            <CloudDownloadIcon />
-                          )
-                        }
-                        disabled={
-=======
                 <Tooltip
                   title={pkg.description}
                   key={pkg.repo_id}
@@ -426,7 +347,6 @@
                       className="packageItem packagelist-item"
                       sx={{
                         opacity:
->>>>>>> 8f7be105
                           installMutation.isPending ||
                           uninstallMutation.isPending
                             ? activePackageId === pkg.repo_id
