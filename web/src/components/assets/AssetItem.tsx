--- conflicted
+++ resolved
@@ -194,60 +194,6 @@
       border: `2px solid ${theme.palette.c_gray2}`,
       backgroundColor: "#437cb522",
     },
-    // // FOLDER
-    // "&.asset-item.folder": {
-    //   gap: 0,
-    // },
-    // "&.folder .asset": {
-    //   backgroundColor: "transparent",
-    //   border: 0,
-    //   outline: 0,
-    //   gap: 0,
-    // },
-    // "&.folder .name": {},
-    // "&.folder:hover": {
-    //   opacity: 0.7,
-    // },
-    // "&.folder::after": {
-    //   backgroundColor: "transparent",
-    //   padding: "2em",
-    // },
-    // "&.folder:after, &.folder.selected:after": {
-    //   border: 0,
-    //   outline: 0,
-    //   backgroundColor: "transparent",
-    // },
-    // "&.folder svg": {
-    //   position: "absolute",
-    //   margin: 0,
-    //   left: "0",
-    //   top: "0",
-    //   transform: "scale(1.1)",
-    //   width: "100%",
-    //   height: "100%",
-    //   color: theme.palette.c_gray5,
-    //   background: "transparent",
-    // },
-    // "&.folder.selected svg": {
-    //   color: theme.palette.c_hl1,
-    // },
-    // // PARENT FOLDER
-    // "&.folder.parent": {
-    //   cursor: "pointer",
-    // },
-    // "&.folder.parent .name": {
-    //   fontSize: theme.fontSizeSmaller,
-    // },
-    // "&.folder.parent svg.parent-icon": {
-    //   color: theme.palette.c_gray6,
-    //   backgroundColor: "transparent",
-    //   width: "40%",
-    //   height: "40%",
-    //   bottom: "20%",
-    //   top: "unset",
-    //   right: "5px",
-    //   left: "unset",
-    // },
     // FOLDER UP BUTTON
     ".folder-up-button.enabled": {
       color: theme.palette.c_hl1,
@@ -361,32 +307,16 @@
     () => asset?.content_type?.match("video") !== null,
     [asset?.content_type]
   );
-  // const isFolder = useMemo(
-  //   () => asset?.content_type?.match("folder") !== null,
-  //   [asset?.content_type]
-  // );
 
   return (
     <div
       css={styles}
-<<<<<<< HEAD
       className={`asset-item ${assetType} ${isSelected ? "selected" : ""} ${
         isDragHovered ? "drag-hover" : ""
       } ${isParent ? "parent" : ""}`}
       onDragEnter={handleDragEnter}
       onDragLeave={handleDragLeave}
       onContextMenu={(e) => handleContextMenu(e, enableContextMenu)}
-=======
-      className={`asset-item ${assetType} ${isSelected ? "selected" : ""} ${isDragHovered ? "drag-hover" : ""
-        } ${isParent ? "parent" : ""}`}
-      onDragEnter={isFolder ? handleDragEnter : undefined}
-      onDragLeave={isFolder ? handleDragLeave : undefined}
-      onContextMenu={(e) =>
-        enableContextMenu
-          ? handleAssetItemContextMenu(e, asset.id)
-          : e.preventDefault()
-      }
->>>>>>> 5948bc8f
       key={asset.id}
       draggable={draggable}
       onDragStart={handleDrag}
@@ -421,28 +351,18 @@
             <div
               className="image"
               style={{
-<<<<<<< HEAD
                 backgroundImage: `url(${
                   asset.thumb_url || "/images/placeholder.png"
                 })`,
-=======
-                backgroundImage: `url(${asset.thumb_url || "/images/placeholder.png"
-                  })`
->>>>>>> 5948bc8f
               }}
               aria-label={asset.id}
             />
             <div
               className="image-aspect-ratio"
               style={{
-<<<<<<< HEAD
                 backgroundImage: `url(${
                   asset.thumb_url || "/images/placeholder.png"
                 })`,
-=======
-                backgroundImage: `url(${asset.thumb_url || "/images/placeholder.png"
-                  })`
->>>>>>> 5948bc8f
               }}
               aria-label={asset.id}
             />
@@ -472,14 +392,9 @@
             <div
               className="image"
               style={{
-<<<<<<< HEAD
                 backgroundImage: `url(${
                   asset.thumb_url || "/images/placeholder.png"
                 })`,
-=======
-                backgroundImage: `url(${asset.thumb_url || "/images/placeholder.png"
-                  })`
->>>>>>> 5948bc8f
               }}
               aria-label={asset.id}
             />
