/** @jsxImportSource @emotion/react */
import { css } from "@emotion/react";

import { useCallback, useEffect, useRef, useState } from "react";

//mui
import { Divider } from "@mui/material";
import { Box, Typography } from "@mui/material";

//store
import { useNodeStore } from "../../stores/NodeStore";
import { useAssetStore } from "../../stores/AssetStore";
import useSessionStateStore from "../../stores/SessionStateStore";
//server state
import { useAssetDeletion } from "../../serverState/useAssetDeletion";
import { useAssetUpload } from "../../serverState/useAssetUpload";
//utils
import { prettyDate } from "../../utils/formatDateAndTime";
import useKeyPressedListener from "../../utils/KeyPressedListener";

//components
import ThemeNodetool from "../themes/ThemeNodetool";
import { useAssetUpdate } from "../../serverState/useAssetUpdate";
import useAssets from "../../serverState/useAssets";
import { Asset } from "../../stores/ApiTypes";
import AudioPlayer from "../audio/AudioPlayer";
//asset components
import Dropzone from "./Dropzone";
import AssetActions from "./AssetActions";
import AssetItemContextMenu from "../context_menus/AssetItemContextMenu";
import AssetDeleteConfirmation from "./AssetDeleteConfirmation";
import AssetRenameConfirmation from "./AssetRenameConfirmation";
import AssetUploadOverlay from "./AssetUploadOverlay";
import AssetGridContent from "./AssetGridContent";
import SearchInput from "../search/SearchInput";
import AssetMoveToFolderConfirmation from "./AssetMoveToFolderConfirmation";

const styles = (theme: any) =>
  css({
    "&": {
      display: "flex",
      flexDirection: "column",
      justifyContent: "flex-start",
      height: "100%"
    },
    ".asset-menu": {
      margin: "0",
      display: "flex",
      flexWrap: "wrap",
      justifyContent: "start",
      alignItems: "start",
      gap: ".5em",
      transition: "max-height 0.5s ease-in-out"
    },
    ".dropzone": {
      display: "flex",
      flexDirection: "column",
      position: "relative",
      flexGrow: 1,
      flexShrink: 1,
      width: "100%",
      maxHeight: "calc(-273px + 100vh)"
    },
    ".selected-asset-info": {
      backgroundColor: theme.palette.c_gray1,
      minHeight: "70px",
      minWidth: "200px",
      overflowY: "auto",
      overflowX: "hidden",
      fontSize: ThemeNodetool.fontSizeSmall,
      padding: "0.1em 0.2em",
      color: theme.palette.c_gray5
    },
    ".file-upload-button button": {
      width: "100%",
      maxWidth: "155px"
    },
    ".current-folder": {
      minWidth: "100px",
      fontSize: ThemeNodetool.fontSizeSmall,
      color: theme.palette.c_gray5,
      paddingTop: "0.5em"
    },
    ".folder-slash": {
      color: theme.palette.c_hl1,
      fontWeight: 600,
      marginRight: "0.25em",
      userSelect: "none"
    },
    ".selected-info": {
      fontSize: "12px !important",
      color: theme.palette.c_gray4,
      minHeight: "25px",
      display: "block"
    },
    ".audio-controls-container": {
      position: "absolute",
      display: "flex",
      flexDirection: "column",
      gap: "0.25em",
      zIndex: 5000,
      bottom: "0",
      left: "0",
      width: "100%",
      padding: "0.5em",
      backgroundColor: theme.palette.c_gray1
    }
  });

/**
 * AssetGrid displays a grid of assets.
 * New assets can be dropped from the OS file system.
 */

interface AssetGridProps {
  maxItemSize?: number;
  itemSpacing?: number;
}

const AssetGrid = ({ maxItemSize = 10, itemSpacing = 2 }: AssetGridProps) => {
  const { sortedAssets, currentAssets, error } = useAssets();
  const { selectedAssetIds, setSelectedAssetIds, selectedAssets } =
    useSessionStateStore();
  const { mutation: deleteMutation } = useAssetDeletion();
  const { mutation: updateMutation } = useAssetUpdate();
  const { mutation: moveMutation } = useAssetUpdate();

  const [deleteDialogOpen, setDeleteDialogOpen] = useState(false);
  const [renameDialogOpen, setRenameDialogOpen] = useState(false);
  const [moveToFolderDialogOpen, setMoveToFolderDialogOpen] = useState(false);
  const openDeleteDialog = () => {
    setDeleteDialogOpen(true);
  };
  const openRenameDialog = () => {
    setRenameDialogOpen(true);
  };
  const openMoveToFolderDialog = () => {
    setMoveToFolderDialogOpen(true);
  };
  const [searchTerm, setSearchTerm] = useState("");
  const currentFolder = useAssetStore((state) => state.currentFolder);
  const currentFolderId = useAssetStore((state) => state.currentFolderId);
  const setCurrentFolderId = useAssetStore((state) => state.setCurrentFolderId);
  const workflow = useNodeStore((state) => state.workflow);
  const [lastSelectedAssetId, setLastSelectedAssetId] = useState<string | null>(
    null
  );

  const [currentAudioAsset, setCurrentAudioAsset] = useState<Asset | null>(
    null
  );
  const F2KeyPressed = useKeyPressedListener("F2");
  const controlKeyPressed = useKeyPressedListener("Control");
  const metaKeyPressed = useKeyPressedListener("Meta");
  const shiftKeyPressed = useKeyPressedListener("Shift");
  const spaceKeyPressed = useKeyPressedListener(" ");

  // deselect
  useEffect(() => {
    const handleClickOutside = (e: MouseEvent) => {
      const clickedElement = e.target as HTMLElement;
      if (!shiftKeyPressed && !controlKeyPressed && !metaKeyPressed) {
        if (
          !clickedElement.classList.contains("selected-asset-info") &&
          (clickedElement.classList.contains("content-type-header") ||
            clickedElement.classList.contains("selected-info") ||
            clickedElement.classList.contains("infinite-scroll-component") ||
            clickedElement.classList.contains("asset-grid-flex") ||
            clickedElement.classList.contains("divider") ||
            clickedElement.classList.contains("current-folder") ||
            clickedElement.classList.contains("asset-info") ||
            clickedElement.classList.contains("asset-grid-container") ||
            clickedElement.classList.contains("MuiTabs-flexContainer"))
        ) {
          setSelectedAssetIds([]);
        }
      }
    };
    window.addEventListener("click", handleClickOutside);
    return () => {
      window.removeEventListener("click", handleClickOutside);
    };
  }, [shiftKeyPressed, controlKeyPressed, metaKeyPressed, setSelectedAssetIds]);

  // rename with F2 key
  useEffect(() => {
    if (F2KeyPressed && selectedAssetIds.length > 0) {
      setRenameDialogOpen(true);
    }
  }, [F2KeyPressed, selectedAssetIds]);

  // select
  const handleSelectAsset = useCallback(
    (assetId: string) => {
      const selectedAssetIndex = sortedAssets.findIndex(
        (asset) => asset.id === assetId
      );
      const lastSelectedIndex = lastSelectedAssetId
        ? sortedAssets.findIndex((asset) => asset.id === lastSelectedAssetId)
        : -1;

      const selectedAsset = sortedAssets.find((asset) => asset.id === assetId);
      const isAudio = selectedAsset?.content_type.match("audio") !== null;

      if (shiftKeyPressed && lastSelectedIndex !== -1) {
        const start = Math.min(selectedAssetIndex, lastSelectedIndex);
        const end = Math.max(selectedAssetIndex, lastSelectedIndex);
        const newSelectedIds = sortedAssets
          .slice(start, end + 1)
          .map((asset) => asset.id);
        setSelectedAssetIds(newSelectedIds);
      } else if (controlKeyPressed || metaKeyPressed) {
        const newAssetIds = selectedAssetIds.includes(assetId)
          ? selectedAssetIds.filter((id) => id !== assetId)
          : [...selectedAssetIds, assetId];
        setSelectedAssetIds(newAssetIds);
      } else {
        setSelectedAssetIds([assetId]);
      }

      setLastSelectedAssetId(assetId);

      // audio file
      if (isAudio) {
        setCurrentAudioAsset(selectedAsset ? selectedAsset : null);
      } else {
        setCurrentAudioAsset(null);
      }
    },
    [
      lastSelectedAssetId,
      shiftKeyPressed,
      controlKeyPressed,
      metaKeyPressed,
      setSelectedAssetIds,
      selectedAssetIds,
      sortedAssets
    ]
  );

  // reset currentAudioAsset when selectedAssetIds is empty
  useEffect(() => {
    if (selectedAssetIds.length === 0) {
      setCurrentAudioAsset(null);
    }
  }, [selectedAssetIds, setCurrentAudioAsset]);

  const handleSelectAllAssets = useCallback(() => {
    const allAssetIds = currentAssets.map((asset) => asset.id);
    setSelectedAssetIds(allAssetIds);
    setLastSelectedAssetId(null);
  }, [currentAssets, setSelectedAssetIds]);

  const handleDeselectAssets = useCallback(() => {
    setSelectedAssetIds([]);
    setLastSelectedAssetId(null);
  }, [setSelectedAssetIds]);

  const containerRef = useRef(null);

  const { uploadAsset } = useAssetUpload();

<<<<<<< HEAD
  const uploadFiles = useCallback((files: File[]) => {
    files.forEach((file: File) => {
      uploadAsset({
        file: file,
        workflow_id: workflow.id,
        parent_id: currentFolderId || undefined
      })
    });
  },
    [currentFolderId, uploadAsset, workflow.id]
=======
  const uploadFiles = useCallback(
    (files: File[]) => {
      uploadMutation.mutate({
        files,
        workflow_id: workflow.id,
        parent_id: currentFolderId
      });
    },
    [currentFolderId, uploadMutation, workflow.id]
>>>>>>> fd7db04a
  );

  //search
  const handleSearchChange = (newSearchTerm: string) => {
    setSearchTerm(newSearchTerm);
  };

  const handleSearchClear = () => {
    setSearchTerm("");
  };

  return (
    <Box css={styles} className="asset-grid-container" ref={containerRef}>
      {error && <Typography sx={{ color: "red" }}>{error.message}</Typography>}
      <AssetUploadOverlay />
      <div className="asset-menu">
        <SearchInput
          onSearchChange={handleSearchChange}
          onSearchClear={handleSearchClear}
          focusOnTyping={false}
          focusSearchInput={false}
          focusOnEscapeKey={false}
          maxWidth={"9em"}
        />
        <AssetActions
          setSelectedAssetIds={setSelectedAssetIds}
          handleSelectAllAssets={handleSelectAllAssets}
          handleDeselectAssets={handleDeselectAssets}
          maxItemSize={maxItemSize}
        />

        {/* Current Folder + Selected Info */}
        <Divider />
        <Typography className="current-folder">
          <span className="folder-slash">/</span>
          {currentFolder && `${currentFolder.name}`}
        </Typography>
        <div className="selected-asset-info">
          <Typography variant="body1" className="selected-info">
            {selectedAssetIds.length > 0 && (
              <>
                {selectedAssetIds.length}{" "}
                {selectedAssetIds.length === 1 ? "item " : "items "}
                selected
              </>
            )}
          </Typography>
          {selectedAssetIds.length === 1 && (
            <Typography variant="body2" className="asset-info">
              <span
                style={{
                  color: "white",
                  fontSize: ThemeNodetool.fontSizeSmall
                }}
              >
                {selectedAssets[0]?.name}{" "}
              </span>
              <br />
              {selectedAssets[0]?.content_type}
              <br />
              {prettyDate(selectedAssets[0]?.created_at)}
            </Typography>
          )}
        </div>
      </div>
      <Dropzone onDrop={uploadFiles}>
        <div className="br">
          <br />
        </div>
        <AssetGridContent
          selectedAssetIds={selectedAssetIds}
          handleSelectAsset={handleSelectAsset}
          setCurrentFolderId={setCurrentFolderId}
          setSelectedAssetIds={setSelectedAssetIds}
          openDeleteDialog={openDeleteDialog}
          openRenameDialog={openRenameDialog}
          setCurrentAudioAsset={setCurrentAudioAsset}
          itemSpacing={itemSpacing}
          searchTerm={searchTerm}
        />
      </Dropzone>
      <Divider />
      {currentAudioAsset && (
        <AudioPlayer
          fontSize="small"
          alwaysShowControls={true}
          url={currentAudioAsset?.get_url || ""}
          filename={currentAudioAsset?.name}
          height={30}
          waveformHeight={30}
          barHeight={1.0}
          minimapHeight={20}
          minimapBarHeight={1.0}
          waveColor="#ddd"
          progressColor="#666"
          minPxPerSec={1}
          playOnLoad={spaceKeyPressed}
        />
      )}
      <AssetItemContextMenu
        openDeleteDialog={openDeleteDialog}
        openRenameDialog={openRenameDialog}
        openMoveToFolderDialog={openMoveToFolderDialog}
      />
      <AssetDeleteConfirmation
        mutation={deleteMutation}
        dialogOpen={deleteDialogOpen}
        setDialogOpen={setDeleteDialogOpen}
        assets={selectedAssetIds}
      />
      <AssetRenameConfirmation
        mutation={updateMutation}
        dialogOpen={renameDialogOpen}
        setDialogOpen={setRenameDialogOpen}
        assets={selectedAssetIds}
      />
      <AssetMoveToFolderConfirmation
        mutation={moveMutation}
        dialogOpen={moveToFolderDialogOpen}
        setDialogOpen={setMoveToFolderDialogOpen}
        assets={selectedAssetIds}
      />
    </Box>
  );
};

export default AssetGrid;<|MERGE_RESOLUTION|>--- conflicted
+++ resolved
@@ -260,7 +260,6 @@
 
   const { uploadAsset } = useAssetUpload();
 
-<<<<<<< HEAD
   const uploadFiles = useCallback((files: File[]) => {
     files.forEach((file: File) => {
       uploadAsset({
@@ -271,17 +270,6 @@
     });
   },
     [currentFolderId, uploadAsset, workflow.id]
-=======
-  const uploadFiles = useCallback(
-    (files: File[]) => {
-      uploadMutation.mutate({
-        files,
-        workflow_id: workflow.id,
-        parent_id: currentFolderId
-      });
-    },
-    [currentFolderId, uploadMutation, workflow.id]
->>>>>>> fd7db04a
   );
 
   //search
