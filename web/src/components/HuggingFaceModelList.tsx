<<<<<<< HEAD
/** @jsxImportSource @emotion/react */
import { css } from "@emotion/react";

import React from "react";
import { useMutation, useQuery } from "@tanstack/react-query";
import { client } from "../stores/ApiClient";
import {
  Box,
  Button,
  CircularProgress,
  List,
  ListItem,
  ListItemText,
  Typography,
} from "@mui/material";
import DeleteButton from "./buttons/DeleteButton";

const styles = (theme: any) =>
  css({
    "&.huggingface-model-list": {
      height: "70vh",
      overflow: "auto",
      backgroundColor: theme.palette.c_gray1,
      padding: 0,
    },
    ".model-item": {
      borderBottom: `1px solid ${theme.palette.c_gray0}`,
      marginBottom: theme.spacing(1),
      "&:hover": {
        backgroundColor: theme.palette.c_gray2,
      },
    },
    ".model-text": {
      wordBreak: "break-word",
      maxHeight: "3.5em",
      overflow: "hidden",
    },
    ".model-text span": {
      maxHeight: "2.5em",
      overflow: "hidden",
    },
    ".model-text p": {
      paddingTop: theme.spacing(1),
    },
    button: {
      color: theme.palette.c_gray5,
    },
  });

const HuggingFaceModelList: React.FC = () => {
  const {
    data: models,
    isLoading,
    error,
  } = useQuery({
    queryKey: ["huggingFaceModels"],
    queryFn: async () => {
      const { data, error } = await client.GET(
        "/api/models/huggingface_models",
        {}
      );
      if (error) throw error;
      return data;
    },
  });

  // delete mutation
  const deleteModel = async (repoId: string) => {
    const { error } = await client.DELETE("/api/models/huggingface_model", {
      params: { query: { repo_id: repoId } },
=======
import React, { useState } from 'react';
import { useMutation, useQuery, useQueryClient } from '@tanstack/react-query';
import { client } from '../stores/ApiClient';
import { Button, CircularProgress, List, ListItem, ListItemText, Typography } from '@mui/material';

const HuggingFaceModelList: React.FC = () => {
    const [deletingModels, setDeletingModels] = useState<Set<string>>(new Set());
    const queryClient = useQueryClient();

    const { data: models, isLoading, error } = useQuery({
        queryKey: ['huggingFaceModels'],
        queryFn: async () => {
            const { data, error } = await client.GET("/api/models/huggingface_models", {});
            if (error) throw error;
            return data;
        }
    });

    // delete mutation
    const deleteModel = async (repoId: string) => {
        setDeletingModels(prev => new Set(prev).add(repoId));
        try {
            const { error } = await client.DELETE("/api/models/huggingface_model", {
                params: { query: { repo_id: repoId } }
            });
            if (error) throw error;
            queryClient.setQueryData(['huggingFaceModels'], (oldData: any) =>
                oldData.filter((model: any) => model.repo_id !== repoId)
            );
        } finally {
            setDeletingModels(prev => {
                const newSet = new Set(prev);
                newSet.delete(repoId);
                return newSet;
            });
        }
    }
    const mutation = useMutation({
        mutationFn: deleteModel
>>>>>>> f93c6b2d
    });
    if (error) throw error;
  };
  const mutation = useMutation({
    mutationFn: deleteModel,
  });

  if (isLoading) {
    return <CircularProgress />;
  }

  if (error) {
    return <Typography color="error"> {error.message} </Typography>;
  }

<<<<<<< HEAD
  const modelList = models?.map((model) => (
    <ListItem className="model-item" key={model.repo_id}>
      <ListItemText
        className="model-text"
        primary={model.repo_id}
        secondary={`${(model.size_on_disk / 1024 / 1024).toFixed(2)} MB`}
      />
      <DeleteButton onClick={(e) => mutation.mutate(model.repo_id)} />
    </ListItem>
  ));
  return (
    <Box className="huggingface-model-list" css={styles}>
      {mutation.isPending && <CircularProgress />}
      {mutation.isError && (
        <Typography color="error">{mutation.error.message}</Typography>
      )}
      {mutation.isSuccess && (
        <Typography color="success">Model deleted successfully</Typography>
      )}
      <List>{modelList}</List>
    </Box>
  );
=======
    if (isLoading) {
        return <CircularProgress />;
    }

    if (error) {
        return <Typography color="error"> {error.message} </Typography>;
    }

    const modelList = (
        models?.map((model) => (
            <ListItem key={model.repo_id}>
                <ListItemText
                    primary={model.repo_id}
                    secondary={`Size: ${(model.size_on_disk / 1024 / 1024).toFixed(2)} MB`} />
                {deletingModels.has(model.repo_id) ? (
                    <CircularProgress size={24} />
                ) : (
                    <Button onClick={() => mutation.mutate(model.repo_id)}>Delete</Button>
                )}
            </ListItem>
        ))
    );

    return (
        <>
            <List>
                {modelList}
            </List>
        </>
    );
>>>>>>> f93c6b2d
};

export default HuggingFaceModelList;<|MERGE_RESOLUTION|>--- conflicted
+++ resolved
@@ -1,9 +1,7 @@
-<<<<<<< HEAD
 /** @jsxImportSource @emotion/react */
 import { css } from "@emotion/react";
-
-import React from "react";
-import { useMutation, useQuery } from "@tanstack/react-query";
+import React, { useState } from "react";
+import { useMutation, useQuery, useQueryClient } from "@tanstack/react-query";
 import { client } from "../stores/ApiClient";
 import {
   Box,
@@ -12,7 +10,7 @@
   List,
   ListItem,
   ListItemText,
-  Typography,
+  Typography
 } from "@mui/material";
 import DeleteButton from "./buttons/DeleteButton";
 
@@ -22,37 +20,40 @@
       height: "70vh",
       overflow: "auto",
       backgroundColor: theme.palette.c_gray1,
-      padding: 0,
+      padding: 0
     },
     ".model-item": {
       borderBottom: `1px solid ${theme.palette.c_gray0}`,
       marginBottom: theme.spacing(1),
       "&:hover": {
-        backgroundColor: theme.palette.c_gray2,
-      },
+        backgroundColor: theme.palette.c_gray2
+      }
     },
     ".model-text": {
       wordBreak: "break-word",
       maxHeight: "3.5em",
-      overflow: "hidden",
+      overflow: "hidden"
     },
     ".model-text span": {
       maxHeight: "2.5em",
-      overflow: "hidden",
+      overflow: "hidden"
     },
     ".model-text p": {
-      paddingTop: theme.spacing(1),
+      paddingTop: theme.spacing(1)
     },
     button: {
-      color: theme.palette.c_gray5,
-    },
+      color: theme.palette.c_gray5
+    }
   });
 
 const HuggingFaceModelList: React.FC = () => {
+  const [deletingModels, setDeletingModels] = useState<Set<string>>(new Set());
+  const queryClient = useQueryClient();
+
   const {
     data: models,
     isLoading,
-    error,
+    error
   } = useQuery({
     queryKey: ["huggingFaceModels"],
     queryFn: async () => {
@@ -62,59 +63,31 @@
       );
       if (error) throw error;
       return data;
-    },
+    }
   });
 
   // delete mutation
   const deleteModel = async (repoId: string) => {
-    const { error } = await client.DELETE("/api/models/huggingface_model", {
-      params: { query: { repo_id: repoId } },
-=======
-import React, { useState } from 'react';
-import { useMutation, useQuery, useQueryClient } from '@tanstack/react-query';
-import { client } from '../stores/ApiClient';
-import { Button, CircularProgress, List, ListItem, ListItemText, Typography } from '@mui/material';
+    setDeletingModels((prev) => new Set(prev).add(repoId));
+    try {
+      const { error } = await client.DELETE("/api/models/huggingface_model", {
+        params: { query: { repo_id: repoId } }
+      });
+      if (error) throw error;
+      queryClient.setQueryData(["huggingFaceModels"], (oldData: any) =>
+        oldData.filter((model: any) => model.repo_id !== repoId)
+      );
+    } finally {
+      setDeletingModels((prev) => {
+        const newSet = new Set(prev);
+        newSet.delete(repoId);
+        return newSet;
+      });
+    }
+  };
 
-const HuggingFaceModelList: React.FC = () => {
-    const [deletingModels, setDeletingModels] = useState<Set<string>>(new Set());
-    const queryClient = useQueryClient();
-
-    const { data: models, isLoading, error } = useQuery({
-        queryKey: ['huggingFaceModels'],
-        queryFn: async () => {
-            const { data, error } = await client.GET("/api/models/huggingface_models", {});
-            if (error) throw error;
-            return data;
-        }
-    });
-
-    // delete mutation
-    const deleteModel = async (repoId: string) => {
-        setDeletingModels(prev => new Set(prev).add(repoId));
-        try {
-            const { error } = await client.DELETE("/api/models/huggingface_model", {
-                params: { query: { repo_id: repoId } }
-            });
-            if (error) throw error;
-            queryClient.setQueryData(['huggingFaceModels'], (oldData: any) =>
-                oldData.filter((model: any) => model.repo_id !== repoId)
-            );
-        } finally {
-            setDeletingModels(prev => {
-                const newSet = new Set(prev);
-                newSet.delete(repoId);
-                return newSet;
-            });
-        }
-    }
-    const mutation = useMutation({
-        mutationFn: deleteModel
->>>>>>> f93c6b2d
-    });
-    if (error) throw error;
-  };
   const mutation = useMutation({
-    mutationFn: deleteModel,
+    mutationFn: deleteModel
   });
 
   if (isLoading) {
@@ -125,7 +98,6 @@
     return <Typography color="error"> {error.message} </Typography>;
   }
 
-<<<<<<< HEAD
   const modelList = models?.map((model) => (
     <ListItem className="model-item" key={model.repo_id}>
       <ListItemText
@@ -133,9 +105,14 @@
         primary={model.repo_id}
         secondary={`${(model.size_on_disk / 1024 / 1024).toFixed(2)} MB`}
       />
-      <DeleteButton onClick={(e) => mutation.mutate(model.repo_id)} />
+      {deletingModels.has(model.repo_id) ? (
+        <CircularProgress size={24} />
+      ) : (
+        <DeleteButton onClick={() => mutation.mutate(model.repo_id)} />
+      )}
     </ListItem>
   ));
+
   return (
     <Box className="huggingface-model-list" css={styles}>
       {mutation.isPending && <CircularProgress />}
@@ -148,38 +125,6 @@
       <List>{modelList}</List>
     </Box>
   );
-=======
-    if (isLoading) {
-        return <CircularProgress />;
-    }
-
-    if (error) {
-        return <Typography color="error"> {error.message} </Typography>;
-    }
-
-    const modelList = (
-        models?.map((model) => (
-            <ListItem key={model.repo_id}>
-                <ListItemText
-                    primary={model.repo_id}
-                    secondary={`Size: ${(model.size_on_disk / 1024 / 1024).toFixed(2)} MB`} />
-                {deletingModels.has(model.repo_id) ? (
-                    <CircularProgress size={24} />
-                ) : (
-                    <Button onClick={() => mutation.mutate(model.repo_id)}>Delete</Button>
-                )}
-            </ListItem>
-        ))
-    );
-
-    return (
-        <>
-            <List>
-                {modelList}
-            </List>
-        </>
-    );
->>>>>>> f93c6b2d
 };
 
 export default HuggingFaceModelList;