/** @jsxImportSource @emotion/react */
import { css } from "@emotion/react";
import { ReactFlowProvider } from "@xyflow/react";
import { useMemo, useState } from "react";
import NodeEditor from "../node_editor/NodeEditor";
import { useWorkflowManager } from "../../contexts/WorkflowManagerContext";
import { NodeContext } from "../../contexts/NodeContext";
import StatusMessage from "../panels/StatusMessage";
import AppToolbar from "../panels/AppToolbar";
import { Workflow, WorkflowAttributes } from "../../stores/ApiTypes";
import { generateCSS } from "../themes/GenerateCSS";
import { Box } from "@mui/material";

import TabsBar from "./TabsBar";
import KeyboardProvider from "../KeyboardProvider";
import { ContextMenuProvider } from "../../providers/ContextMenuProvider";
import { ConnectableNodesProvider } from "../../providers/ConnectableNodesProvider";
import WorkflowFormModal from "../workflows/WorkflowFormModal";
import AppHeader from "../panels/AppHeader";
import { getIsElectronDetails } from "../../utils/browser";
import { useTheme } from "@mui/material/styles";
import type { Theme } from "@mui/material/styles";

const styles = (theme: Theme) =>
  css({
    position: "absolute",
    top: 0,
    left: 0,
    display: "flex",
    flexDirection: "column",
    width: "100%",
    height: "100%",
    flex: 1,
    minWidth: 0,
    "& .tabs-container": {
      display: "flex",
<<<<<<< HEAD
      backgroundColor: theme.vars.palette.grey[900],
=======
      backgroundColor: theme.palette.grey[700],
>>>>>>> c733728a
      alignItems: "center",
      position: "relative",
      padding: "0",
      height: "32px",
      width: "100%",
      WebkitAppRegion: "drag"
    },
    "& .tabs": {
      flex: 1,
      zIndex: 1000,
      display: "flex",
      flexWrap: "nowrap",
      minHeight: "32px",
      overflowX: "auto",
      overflowY: "hidden",
      padding: "0 10px",
      paddingLeft: "40px",
      paddingRight: "138px",
      whiteSpace: "nowrap",
      scrollbarWidth: "none",
      msOverflowStyle: "none",
      backdropFilter: "blur(8px)",
      position: "relative",
      WebkitAppRegion: "drag",

      "&::-webkit-scrollbar": {
        display: "none"
      }
    },
    "& .tab": {
      WebkitAppRegion: "no-drag",
      padding: "4px 16px",
      height: "32px",
      display: "flex",
      flexWrap: "nowrap",
      lineHeight: "1.1em",
      alignItems: "center",
      gap: "8px",
      minWidth: "80px",
      flex: "0 0 auto",
      cursor: "pointer",
      color: theme.vars.palette.grey[200],
      background: "transparent",
      borderRadius: "2px 2px 0 0",
      fontSize: "13px",
      letterSpacing: "0.3px",
      transition: "all 0.2s cubic-bezier(0.4, 0, 0.2, 1)",
      position: "relative",
      marginRight: "1px",
      border: "none",
      boxSizing: "border-box",

      "&::before": {
        content: '""',
        position: "absolute",
        bottom: 0,
        left: 4,
        right: 4,
        height: "2px",
        background: "var(--palette-primary-main)",
        opacity: 0,
        transform: "scaleX(0.7)",
        transition: "all 0.2s cubic-bezier(0.4, 0, 0.2, 1)"
      },

      "&:hover": {
        backgroundColor: "rgba(255, 255, 255, 0.03)",
        color: theme.vars.palette.grey[0],
        "&::before": {
          opacity: 0.3,
          transform: "scaleX(0.3)"
        }
      },

      "&.active": {
<<<<<<< HEAD
        color: theme.vars.palette.grey[0],
        backgroundColor: "rgba(255, 255, 255, 0.1)",
=======
        color: theme.palette.grey[0],
        backgroundColor: theme.palette.grey[900],
>>>>>>> c733728a
        "&::before": {
          opacity: 0.8,
          transform: "scaleX(1)"
        }
      },

      "& .close-icon": {
        opacity: 0.4,
        transition: "all 0.15s cubic-bezier(0.4, 0, 0.2, 1)",
        fontSize: "14px",
        "&:hover": {
          opacity: 1,
          transform: "scale(1.1) rotate(90deg)",
          color: "var(--palette-primary-main)"
        }
      }
    },
    "& .tab.drop-target::before": {
      content: '""',
      position: "absolute",
      left: 0,
      top: "20%",
      bottom: "20%",
      width: "2px",
      background: `linear-gradient(to bottom, 
        transparent 0%, 
        ${"var(--palette-primary-main)"} 50%, 
        transparent 100%
      )`,
      boxShadow: `0 0 8px ${"var(--palette-primary-main)"}`
    },
    "& .tab.drop-target-right::after": {
      content: '""',
      position: "absolute",
      right: 0,
      top: "20%",
      bottom: "20%",
      width: "2px",
      background: `linear-gradient(to bottom, 
        transparent 0%, 
        ${"var(--palette-primary-main)"} 50%, 
        transparent 100%
      )`,
      boxShadow: `0 0 8px ${"var(--palette-primary-main)"}`
    },
    "& .editor-container": {
      flex: 1,
      position: "relative",
      borderTop: "none",
      overflow: "hidden",
      minHeight: 0,
      display: "flex",
      flexDirection: "column",
      backgroundColor: "var(--c_editor_bg_color)"
    },
    ".status-message-container": {
      position: "absolute",
      top: "-70px",
      right: "300px",
      zIndex: 10000
    },
    "& .scroll-button": {
      display: "flex",
      alignItems: "center",
      justifyContent: "center",
      width: "24px",
      height: "30px",
      background: theme.vars.palette.background.default,
      border: "none",
      cursor: "pointer",
      color: theme.vars.palette.grey[200],
      transition: "all 0.1s ease-in-out",
      padding: 0,
      flexShrink: 0,
      visibility: "visible",

      "&[data-hidden='true']": {
        visibility: "hidden"
      },

      "&:hover": {
        color: theme.vars.palette.grey[0],
        background: theme.vars.palette.grey[800]
      },

      "&:disabled": {
        opacity: 0.3,
        "&:hover": {
          color: theme.vars.palette.grey[200],
          background: theme.vars.palette.background.default
        }
      }
    },
    "& .new-workflow-button": {
      display: "flex",
      alignItems: "center",
      justifyContent: "center",
      width: "30px",
      height: "30px",
      background: theme.vars.palette.grey[700],
      border: "none",
      color: theme.vars.palette.grey[200],
      cursor: "pointer",
      marginTop: "1px",
      borderRadius: "5px 5px 0 0",
      padding: 0,
      marginLeft: "2px",
      transition: "all 0.1s ease-in-out",
      WebkitAppRegion: "no-drag",
      position: "relative",
      zIndex: 1001,

      "&:hover": {
        color: theme.vars.palette.grey[0],
        background: theme.vars.palette.grey[300]
      },

      "& svg": {
        fontSize: "20px"
      }
    },
    "& .window-controls": {
      display: "flex",
      height: "32px",
      WebkitAppRegion: "no-drag",
      flexShrink: 0
    },
    "& .window-control-button": {
      width: "46px",
      height: "100%",
      border: "none",
      background: "transparent",
      color: theme.vars.palette.grey[0],
      fontSize: "14px",
      display: "flex",
      alignItems: "center",
      justifyContent: "center",
      cursor: "pointer",
      transition: "background-color 0.2s",
      outline: "none",
      "&:hover": {
        backgroundColor: "rgba(255, 255, 255, 0.1)"
      }
    },
    "& .window-control-button#close-button:hover": {
      backgroundColor: "var(--c_delete)"
    },
    "& .actions-container": {
      flexShrink: 0,
      width: "100%",
      backgroundColor: theme.vars.palette.grey[900],
      borderBottom: `1px solid ${theme.vars.palette.grey[800]}`
    }
  });

const WindowControls = () => {
  const handleMinimize = () => window.api?.windowControls?.minimize();
  const handleMaximize = () => window.api?.windowControls?.maximize();
  const handleClose = () => window.api?.windowControls?.close();

  if (!window.api?.windowControls) {
    console.warn(
      "[TabsNodeEditor] window.api.windowControls not found. Window controls will not function."
    );
    return null;
  }

  return (
    <div className="window-controls">
      <button
        className="window-control-button"
        onClick={handleMinimize}
        title="Minimize"
      >
        &#x2014;
      </button>
      <button
        className="window-control-button"
        onClick={handleMaximize}
        title="Maximize"
      >
        &#x2610;
      </button>
      <button
        className="window-control-button"
        id="close-button"
        onClick={handleClose}
        title="Close"
      >
        &#x2715;
      </button>
    </div>
  );
};

const TabsNodeEditor = () => {
  const { openWorkflows, currentWorkflowId, loadingStates } =
    useWorkflowManager((state) => ({
      openWorkflows: state.openWorkflows,
      currentWorkflowId: state.currentWorkflowId,
      loadingStates: state.loadingStates
    }));

  const activeNodeStore = useWorkflowManager((state) =>
    state.currentWorkflowId
      ? state.nodeStores[state.currentWorkflowId]
      : undefined
  );

  const electronDetectionDetails = getIsElectronDetails();
  const isElectron = electronDetectionDetails.isElectron;
  const platform = window.navigator.platform;
  const isMac = platform.toLowerCase().includes("mac");

  const [workflowToEdit, setWorkflowToEdit] = useState<Workflow | null>(null);

  // Create a combined list of tabs to render
  const tabsToRender = useMemo(() => {
    const tabMap = new Map<string, WorkflowAttributes>();

    // Add open workflows
    openWorkflows.forEach((workflow) => {
      tabMap.set(workflow.id, workflow);
    });

    // Add loading placeholders
    Object.keys(loadingStates).forEach((id) => {
      if (!tabMap.has(id)) {
        tabMap.set(id, {
          id,
          name: "Loading...",
          access: "private",
          created_at: new Date().toISOString(),
          updated_at: new Date().toISOString(),
          description: ""
        });
      }
    });

    return Array.from(tabMap.values());
  }, [openWorkflows, loadingStates]);

  const theme = useTheme();

  return (
    <>
      {workflowToEdit && (
        <WorkflowFormModal
          open={!!workflowToEdit}
          onClose={() => setWorkflowToEdit(null)}
          workflow={workflowToEdit}
        />
      )}
      <div css={styles}>
        <div className="tabs-container">
          <TabsBar workflows={tabsToRender} />
          {!isMac && isElectron && <WindowControls />}
        </div>
        <div
          className="editor-container"
          css={generateCSS}
          style={{ flex: 1, minHeight: 0, minWidth: 0 }}
        >
          <Box
            key={currentWorkflowId}
            sx={{
              overflow: "hidden",
              position: "absolute",
              width: "100%",
              height: "100%",
              minHeight: 0,
              minWidth: 0,
              display: "flex",
              flexDirection: "column"
            }}
          >
            {activeNodeStore ? (
              <NodeContext.Provider value={activeNodeStore}>
                <ReactFlowProvider>
                  <ContextMenuProvider>
                    <ConnectableNodesProvider>
                      <KeyboardProvider>
                        <div
                          style={{
                            flexShrink: 0,
                            position: "relative",
                            zIndex: 1
                          }}
                        >
                          <AppHeader />
                          <div className="actions-container">
                            <AppToolbar setWorkflowToEdit={setWorkflowToEdit} />
                          </div>
                          <div className="status-message-container">
                            <StatusMessage />
                          </div>
                        </div>
                        <div
                          style={{
                            flex: 1,
                            minHeight: 0,
                            position: "relative",
                            width: "100%",
                            height: "100%"
                          }}
                        >
                          <NodeEditor
                            workflowId={currentWorkflowId!}
                            active={true}
                          />
                        </div>
                      </KeyboardProvider>
                    </ConnectableNodesProvider>
                  </ContextMenuProvider>
                </ReactFlowProvider>
              </NodeContext.Provider>
            ) : (
              <StatusMessage />
            )}
          </Box>
        </div>
      </div>
    </>
  );
};

export default TabsNodeEditor;<|MERGE_RESOLUTION|>--- conflicted
+++ resolved
@@ -34,11 +34,7 @@
     minWidth: 0,
     "& .tabs-container": {
       display: "flex",
-<<<<<<< HEAD
-      backgroundColor: theme.vars.palette.grey[900],
-=======
-      backgroundColor: theme.palette.grey[700],
->>>>>>> c733728a
+      backgroundColor: theme.vars.palette.grey[700],
       alignItems: "center",
       position: "relative",
       padding: "0",
@@ -114,13 +110,8 @@
       },
 
       "&.active": {
-<<<<<<< HEAD
         color: theme.vars.palette.grey[0],
-        backgroundColor: "rgba(255, 255, 255, 0.1)",
-=======
-        color: theme.palette.grey[0],
-        backgroundColor: theme.palette.grey[900],
->>>>>>> c733728a
+        backgroundColor: theme.vars.palette.grey[900],
         "&::before": {
           opacity: 0.8,
           transform: "scaleX(1)"
