--- conflicted
+++ resolved
@@ -382,7 +382,6 @@
               >
                 <NodeProvider createStore={() => activeNodeStore}>
                   <ReactFlowProvider>
-<<<<<<< HEAD
                     <ContextMenuProvider active={true}>
                       <ConnectableNodesProvider active={true}>
                         <KeyboardProvider active={true}>
@@ -397,41 +396,6 @@
                             <div className="actions-container">
                               <AppToolbar
                                 setWorkflowToEdit={setWorkflowToEdit}
-=======
-                    <ContextMenuProvider active={isActive}>
-                      <ConnectableNodesProvider active={isActive}>
-                        <KeyboardProvider active={isActive}>
-                          <NodeProvider workflowId={workflow.id}>
-                            {isActive && (
-                              <div
-                                style={{
-                                  flexShrink: 0,
-                                  position: "relative",
-                                  zIndex: 1
-                                }}
-                              >
-                                <AppHeader />
-                                <AppToolbar
-                                  setWorkflowToEdit={setWorkflowToEdit}
-                                />
-                                <div className="status-message-container">
-                                  <StatusMessage />
-                                </div>
-                              </div>
-                            )}
-                            <div
-                              style={{
-                                flex: 1,
-                                minHeight: 0,
-                                position: "relative",
-                                width: "100%",
-                                height: "100%"
-                              }}
-                            >
-                              <NodeEditor
-                                workflowId={workflow.id}
-                                active={isActive}
->>>>>>> 2fef338a
                               />
                             </div>
                             <div className="status-message-container">
