<<<<<<< HEAD
import React, { useCallback, useEffect } from "react";
import ChatView from "./ChatView";
import { MessageCreateRequest } from "../../stores/ApiTypes";
import { useChatStore } from "../../stores/ChatStore";
import { useNodeStore } from "../../stores/NodeStore";
import { Typography } from "@mui/material";

const HelpChat: React.FC = () => {
  const { threadId, messages, isLoading, fetchMessages, sendMessage } =
    useChatStore();
  const getWorkflow = useNodeStore((state) => state.getWorkflow);
=======
import React, { useCallback, useEffect } from 'react';
import ChatView from './ChatView';
import { MessageCreateRequest, Workflow, WorkflowInput } from '../../stores/ApiTypes';
import { useChatStore } from '../../stores/ChatStore';
import { useNodeStore } from '../../stores/NodeStore';
import { Typography } from '@mui/material';

const HelpChat: React.FC = () => {
    const { threadId, messages, isLoading, fetchMessages, sendMessage } = useChatStore();
>>>>>>> 2f8dc6a4

  useEffect(() => {
    fetchMessages(threadId);
  }, [threadId, fetchMessages]);

<<<<<<< HEAD
  const handleSendMessage = useCallback(
    async (prompt: string) => {
      const messageRequest: MessageCreateRequest = {
        thread_id: threadId,
        role: "user",
        content: prompt,
        workflow: getWorkflow(),
      };
      await sendMessage(messageRequest);
    },
    [threadId, getWorkflow, sendMessage]
  );
=======
    const handleSendMessage = useCallback(async (prompt: string) => {
        const messageRequest: MessageCreateRequest = {
            thread_id: threadId,
            role: 'user',
            content: prompt,
        };
        await sendMessage(messageRequest);
    }, [threadId, sendMessage]);
>>>>>>> 2f8dc6a4

  return (
    <div className="help-chat">
      <Typography style={{ margin: "1em" }}>
        <h3>Welcome to Nodetool!</h3>
        I&apos;m your AI assistant, ready to help you create AI workflows.
        <br />
        <br />
        Ask me anything about Nodetool&apos;s features, from building workflows
        to managing assets.
        <br />
        <br />
        Let&apos;s bring your AI ideas to life!
      </Typography>
      <ChatView
        isLoading={isLoading}
        messages={messages}
        sendMessage={handleSendMessage}
      />
    </div>
  );
};

export default HelpChat;<|MERGE_RESOLUTION|>--- conflicted
+++ resolved
@@ -1,54 +1,28 @@
-<<<<<<< HEAD
 import React, { useCallback, useEffect } from "react";
 import ChatView from "./ChatView";
 import { MessageCreateRequest } from "../../stores/ApiTypes";
 import { useChatStore } from "../../stores/ChatStore";
-import { useNodeStore } from "../../stores/NodeStore";
 import { Typography } from "@mui/material";
 
 const HelpChat: React.FC = () => {
   const { threadId, messages, isLoading, fetchMessages, sendMessage } =
     useChatStore();
-  const getWorkflow = useNodeStore((state) => state.getWorkflow);
-=======
-import React, { useCallback, useEffect } from 'react';
-import ChatView from './ChatView';
-import { MessageCreateRequest, Workflow, WorkflowInput } from '../../stores/ApiTypes';
-import { useChatStore } from '../../stores/ChatStore';
-import { useNodeStore } from '../../stores/NodeStore';
-import { Typography } from '@mui/material';
-
-const HelpChat: React.FC = () => {
-    const { threadId, messages, isLoading, fetchMessages, sendMessage } = useChatStore();
->>>>>>> 2f8dc6a4
 
   useEffect(() => {
     fetchMessages(threadId);
   }, [threadId, fetchMessages]);
 
-<<<<<<< HEAD
   const handleSendMessage = useCallback(
     async (prompt: string) => {
       const messageRequest: MessageCreateRequest = {
         thread_id: threadId,
         role: "user",
         content: prompt,
-        workflow: getWorkflow(),
       };
       await sendMessage(messageRequest);
     },
-    [threadId, getWorkflow, sendMessage]
+    [threadId, sendMessage]
   );
-=======
-    const handleSendMessage = useCallback(async (prompt: string) => {
-        const messageRequest: MessageCreateRequest = {
-            thread_id: threadId,
-            role: 'user',
-            content: prompt,
-        };
-        await sendMessage(messageRequest);
-    }, [threadId, sendMessage]);
->>>>>>> 2f8dc6a4
 
   return (
     <div className="help-chat">
