--- conflicted
+++ resolved
@@ -20,11 +20,6 @@
 // constants
 import { TOOLTIP_DELAY } from "../../config/constants";
 import OutputRenderer from "../node/OutputRenderer";
-<<<<<<< HEAD
-import { useTutorialStore } from "../../stores/TutorialStore";
-=======
-// import { useAuth } from "../../stores/useAuth";
->>>>>>> 8763ae6b
 
 const styles = (theme: any) =>
   css({
@@ -309,49 +304,15 @@
     );
   }, []);
 
-  const MessageView = useCallback(
-    (msg: Message) => {
-      let messageClass = "chat-message";
-
-      if (msg.role === "user") {
-        messageClass += " user";
-      } else if (msg.role === "assistant") {
-        messageClass += " assistant";
-      }
-
-<<<<<<< HEAD
-      if (isInTutorial && msg.role === "assistant") {
-        messageClass += " tutorial-step";
-      }
-
-      const content = msg.content as
-        | Array<MessageTextContent | MessageImageContent>
-        | string;
-      return (
-        <li className={messageClass} key={msg.id}>
-          {typeof msg.content === "string" && (
-            <MarkdownRenderer key={msg.id} content={msg.content || ""} />
-          )}
-          {Array.isArray(content) &&
-            content.map((c: MessageContent, i: number) => {
-              if (c.type === "text") {
-                return <MarkdownRenderer key={msg.id} content={c.text || ""} />;
-              } else if (c.type === "image_url") {
-                return <OutputRenderer key={i} value={c.image} />;
-              } else if (c.type === "audio") {
-                return <OutputRenderer key={i} value={c.audio} />;
-              } else if (c.type === "video") {
-                return <OutputRenderer key={i} value={c.video} />;
-              } else {
-                return <></>;
-              }
-            })}
-        </li>
-      );
-    },
-    [isInTutorial]
-  );
-=======
+  const MessageView = useCallback((msg: Message) => {
+    let messageClass = "chat-message";
+
+    if (msg.role === "user") {
+      messageClass += " user";
+    } else if (msg.role === "assistant") {
+      messageClass += " assistant";
+    }
+
     const content = msg.content as
       | Array<MessageTextContent | MessageImageContent>
       | string;
@@ -376,8 +337,7 @@
           })}
       </li>
     );
-  };
->>>>>>> 8763ae6b
+  }, []);
 
   return (
     <div css={styles}>
