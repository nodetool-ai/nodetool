--- conflicted
+++ resolved
@@ -30,15 +30,9 @@
 const ModelListItem: React.FC<ModelComponentProps> = ({
   model,
   onDownload,
-<<<<<<< HEAD
   handleModelDelete,
   handleShowInExplorer,
-  compactView = false
-=======
-  handleDelete,
   compactView = false,
-  showModelStats = true
->>>>>>> 2e7f828a
 }) => {
   const { modelData, isLoading, downloaded, isHuggingFace, isOllama } =
     useModelInfo(model);
