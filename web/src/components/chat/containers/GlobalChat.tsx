/** @jsxImportSource @emotion/react */
import { css } from "@emotion/react";
import React, { useEffect, useState, useCallback, useRef } from "react";
import { Box, Alert, IconButton, Typography } from "@mui/material";
import Drawer from "@mui/material/Drawer";
import MenuIcon from "@mui/icons-material/Menu";
import useMediaQuery from "@mui/material/useMediaQuery";
import { useTheme } from "@mui/material/styles";
import type { Theme } from "@mui/material/styles";
import { useParams } from "react-router-dom";
import ChatView from "./ChatView";
import BackToEditorButton from "../../panels/BackToEditorButton";
import BackToDashboardButton from "../../panels/BackToDashboardButton";
import useGlobalChatStore from "../../../stores/GlobalChatStore";
import { LanguageModel, Message } from "../../../stores/ApiTypes";
import { DEFAULT_MODEL } from "../../../config/constants";
import { isEqual } from "lodash";

const GlobalChat: React.FC = () => {
  const { thread_id } = useParams<{ thread_id?: string }>();
  const {
    connect,
    disconnect,
    status,
    sendMessage,
    progress,
    resetMessages,
    statusMessage,
    error,
    currentThreadId,
    getCurrentMessages,
    createNewThread,
    threads,
    switchThread,
    deleteThread,
    stopGeneration,
    agentMode,
    setAgentMode,
    currentPlanningUpdate,
    currentTaskUpdate
  } = useGlobalChatStore();

  const tryParseModel = (model: string) => {
    try {
      return JSON.parse(model);
    } catch (error) {
      return DEFAULT_MODEL;
    }
  };

  const [selectedModel, setSelectedModel] = useState<LanguageModel>(() => {
    const savedModel = localStorage.getItem("selectedModel");
    return savedModel ? tryParseModel(savedModel) : DEFAULT_MODEL;
  });
  const [selectedTools, setSelectedTools] = useState<string[]>([]);
  const [selectedCollections, setSelectedCollections] = useState<string[]>([]);
  const [helpMode, setHelpMode] = useState<boolean>(false);
  const theme = useTheme();
  const isMobile = useMediaQuery(theme.breakpoints.down("sm"));
  const [drawerOpen, setDrawerOpen] = useState(false);
  const messages = getCurrentMessages();

  // Handle connection lifecycle and thread switching
  useEffect(() => {
    // Switch to thread from URL if provided
    if (thread_id && thread_id !== currentThreadId) {
      switchThread(thread_id);
    } else if (!currentThreadId && !thread_id) {
      // Create new thread if none exists
      createNewThread();
    }

    // Connect on mount if not already connected
    if (status === "disconnected") {
      connect().catch((error) => {
        console.error("Failed to connect to global chat:", error);
      });
    }

    return () => {
      // Disconnect on unmount
      disconnect();
    };
    // eslint-disable-next-line react-hooks/exhaustive-deps
  }, [thread_id]); // Depend on thread_id to handle URL changes

  // Monitor connection state and reconnect when disconnected or failed
  useEffect(() => {
    let reconnectTimer: NodeJS.Timeout | null = null;

    const attemptReconnect = () => {
      if (status === "disconnected" || status === "failed") {
        console.log("Connection lost, attempting automatic reconnect...");
        connect().catch((error) => {
          console.error("Automatic reconnect failed:", error);
        });
      }
    };

    // Check connection state periodically
    if (status === "disconnected" || status === "failed") {
      // Initial reconnect attempt after 2 seconds
      reconnectTimer = setTimeout(attemptReconnect, 2000);
    }

    return () => {
      if (reconnectTimer) {
        clearTimeout(reconnectTimer);
      }
    };
  }, [status, connect]);

  // Close the drawer automatically when switching to desktop view
  useEffect(() => {
    if (!isMobile) {
      setDrawerOpen(false);
    }
  }, [isMobile]);

  // Save selectedModel to localStorage
  useEffect(() => {
    localStorage.setItem("selectedModel", JSON.stringify(selectedModel));
  }, [selectedModel]);


<<<<<<< HEAD
  const handleToolsChange = useCallback((tools: string[]) => {
    setSelectedTools((prev) => (isEqual(prev, tools) ? prev : tools));
  }, []);

  const mainAreaStyles = (theme: any) =>
=======
  const mainAreaStyles = (theme: Theme) =>
>>>>>>> f2b35a1e
    css({
      position: "relative",
      flex: 1,
      display: "flex",
      flexDirection: "column",

      ".chat-header": {
        position: "absolute",
        top: 0,
        left: 0,
        zIndex: 1000
      },

      ".chat-container": {
        flex: 1,
        overflow: "hidden"
      }
    });

  // Show loading state if store hasn't initialized
  if (!threads) {
    return (
      <Box
        sx={{
          height: "100vh",
          display: "flex",
          alignItems: "center",
          justifyContent: "center"
        }}
      >
        <Typography>Loading chat...</Typography>
      </Box>
    );
  }

  return (
    <Box
      sx={{
        height: "100vh",
        maxHeight: "100vh",
        display: "flex",
        flexDirection: "column",
        marginLeft: "5rem",
        marginRight: "5rem",
        paddingLeft: "5rem",
        paddingRight: "5rem",
        overflow: "hidden"
      }}
    >
      {/* Main Chat Area */}
      <Box
        css={mainAreaStyles(theme)}
        sx={{ height: "100%", maxHeight: "100%" }}
      >
        <Box
          className="chat-header"
          sx={{ display: "flex", alignItems: "center", gap: 1, p: 1 }}
        >
          <BackToDashboardButton />
          <BackToEditorButton />
        </Box>

        {(error ||
          status === "reconnecting" ||
          status === "disconnected" ||
          status === "failed") && (
          <Alert
            severity={
              status === "reconnecting"
                ? "info"
                : status === "disconnected"
                ? "warning"
                : "error"
            }
            sx={{
              position: "absolute",
              top: "5rem",
              left: "50%",
              transform: "translateX(-50%)",
              maxWidth: "600px",
              width: "100%",
              zIndex: 1001,
              flexShrink: 0
            }}
          >
            {status === "reconnecting"
              ? statusMessage || "Reconnecting to chat service..."
              : status === "disconnected"
              ? "Connection lost. Reconnecting automatically..."
              : status === "failed"
              ? "Connection failed. Retrying automatically..."
              : error}
          </Alert>
        )}

        <Box className="chat-container" sx={{ minHeight: 0, flex: 1 }}>
          <ChatView
            status={status}
            messages={messages}
            sendMessage={sendMessage}
            progress={progress.current}
            total={progress.total}
            progressMessage={statusMessage}
            model={selectedModel}
            selectedTools={selectedTools}
            onToolsChange={handleToolsChange}
            selectedCollections={selectedCollections}
            onCollectionsChange={setSelectedCollections}
            onModelChange={setSelectedModel}
            onStop={stopGeneration}
            agentMode={agentMode}
            onAgentModeToggle={setAgentMode}
            helpMode={helpMode}
            onHelpModeToggle={setHelpMode}
            currentPlanningUpdate={currentPlanningUpdate}
            currentTaskUpdate={currentTaskUpdate}
          />
        </Box>
      </Box>
    </Box>
  );
};

export default GlobalChat;<|MERGE_RESOLUTION|>--- conflicted
+++ resolved
@@ -122,16 +122,7 @@
     localStorage.setItem("selectedModel", JSON.stringify(selectedModel));
   }, [selectedModel]);
 
-
-<<<<<<< HEAD
-  const handleToolsChange = useCallback((tools: string[]) => {
-    setSelectedTools((prev) => (isEqual(prev, tools) ? prev : tools));
-  }, []);
-
-  const mainAreaStyles = (theme: any) =>
-=======
   const mainAreaStyles = (theme: Theme) =>
->>>>>>> f2b35a1e
     css({
       position: "relative",
       flex: 1,
