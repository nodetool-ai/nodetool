--- conflicted
+++ resolved
@@ -148,15 +148,10 @@
       await waitFor(() => {
         // Should only update non-secret settings
         expect(mockRemoteSettingsStore.updateSettings).toHaveBeenCalledWith(
-<<<<<<< HEAD
-          { TIMEOUT: "60" },
-          {}
-=======
           {
             TIMEOUT: "60"
           },
           expect.anything()
->>>>>>> d0c39b12
         );
 
         // Secret settings should NOT be included in the settings object
