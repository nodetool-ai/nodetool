--- conflicted
+++ resolved
@@ -303,17 +303,14 @@
           : ThemeNodes.palette.c_node_bg
       }}
     >
-<<<<<<< HEAD
       <NodeToolbar offset={0}>
         <NodeToolButtons nodeId={props.id} />
       </NodeToolbar>
-=======
       {node?.selected && (
         <NodeToolbar>
           <NodeToolButtons nodeId={props.id} />
         </NodeToolbar>
       )}
->>>>>>> 9843d5d4
       <NodeHeader
         id={props.id}
         nodeTitle={titleizedType}
