/** @jsxImportSource @emotion/react */
import React, {
  useMemo,
  useCallback,
  useRef,
  useEffect,
  memo,
  createElement,
  useState
} from "react";
import { css } from "@emotion/react";
import Plot from "react-plotly.js";

import {
  Asset,
  DataframeRef,
  Message,
  NPArray,
  Task,
  TaskPlan,
  PlotlyConfig
} from "../../stores/ApiTypes";
import MarkdownRenderer from "../../utils/MarkdownRenderer";
import AudioPlayer from "../audio/AudioPlayer";
import DataTable from "./DataTable/DataTable";
import ThreadMessageList from "./ThreadMessageList";
import { Button, ButtonGroup, Container, Tooltip } from "@mui/material";
import { useClipboard } from "../../hooks/browser/useClipboard";
import { useNotificationStore } from "../../stores/NotificationStore";
import ListTable from "./DataTable/ListTable";
import DictTable from "./DataTable/DictTable";
import ImageView from "./ImageView";
import AssetGridContent from "../assets/AssetGridContent";
import AssetViewer from "../assets/AssetViewer";
import { uint8ArrayToDataUri } from "../../utils/binary";
import ArrayView from "./ArrayView"; // We'll create this component
import TaskPlanView from "./TaskPlanView";
import { useAssetGridStore } from "../../stores/AssetGridStore";
import { TOOLTIP_ENTER_DELAY } from "../../config/constants";
import { isEqual } from "lodash";
import { SVGElement } from "../../stores/ApiTypes";
export type OutputRendererProps = {
  value: any;
};

function generateAssetGridContent(
  value: Asset[],
  onDoubleClick: (asset: Asset) => void
) {
  const assets: Asset[] = value.map((item: any, index: number) => {
    let contentType: string;
    let name: string;
    switch (item.type) {
      case "image":
        contentType = "image/png";
        name = item.name || `Image ${index + 1}.png`;
        break;
      case "audio":
        contentType = "audio/mp3";
        name = item.name || `Audio ${index + 1}.mp3`;
        break;
      case "video":
        contentType = "video/mp4";
        name = item.name || `Video ${index + 1}.mp4`;
        break;
      default:
        contentType = "application/octet-stream";
        name = item.name || `File ${index + 1}`;
    }

    const get_url = item.uri || uint8ArrayToDataUri(item.data, contentType);
    const thumb_url = item.thumb_url || get_url;

    return {
      id: item.id || `output-${item.type}-${index}`,
      user_id: "",
      workflow_id: null,
      parent_id: "",
      name: name,
      content_type: contentType,
      metadata: {},
      created_at: new Date().toISOString(),
      get_url: get_url,
      thumb_url: thumb_url,
      duration: item.duration || null
    } as Asset;
  });

  return <AssetGridContent assets={assets} onDoubleClick={onDoubleClick} />;
}

const convertStyleStringToObject = (
  styleString: string
): React.CSSProperties => {
  if (!styleString) return {};
  return styleString
    .split(";")
    .filter((style) => style.trim())
    .reduce((acc, style) => {
      const [property, value] = style.split(":").map((str) => str.trim());
      // Convert kebab-case to camelCase
      const camelProperty = property.replace(/-([a-z])/g, (g) =>
        g[1].toUpperCase()
      );
      return { ...acc, [camelProperty]: value };
    }, {});
};

const renderSvgElement = (value: SVGElement): React.ReactElement => {
  const attributes = value.attributes || {};

  // Convert style string to object if present
  const style = attributes.style
    ? convertStyleStringToObject(attributes.style)
    : undefined;

  // Create props object from attributes
  const svgProps = {
    ...value.attributes,
    // Ensure React-compatible attribute names
    className: attributes.class,
    xmlSpace: attributes["xml:space"],
    xmlLang: attributes["xml:lang"],
    style // Override style with converted object
  };

  // Handle children differently based on type
  const children = [
    // Add text/SVG content if present
    value.content &&
      (typeof value.content === "string" &&
      value.content.trim().startsWith("<") ? (
        <div dangerouslySetInnerHTML={{ __html: value.content }} />
      ) : (
        value.content
      )),
    // Render child SVG elements
    ...(value.children || []).map(renderSvgElement)
  ].filter(Boolean);

  return createElement(value.name || "svg", svgProps, ...children);
};

const renderSVGDocument = (value: SVGElement[]): React.ReactElement => {
  const docAttributes = {
    xmlns: "http://www.w3.org/2000/svg",
    version: "1.1",
    width: "100%",
    height: "100%"
  };

  // Extract actual SVG content from nested structure
  const extractSVGContent = (elements: SVGElement[]): React.ReactElement[] => {
    return elements.map((element) => {
      if (element.content && typeof element.content === "string") {
        // Extract the inner SVG content using regex
        const match = element.content.match(/<svg[^>]*>([\s\S]*)<\/svg>/i);
        if (match && match[1]) {
          // Return just the inner content
          return (
            <g
              key={element.name}
              dangerouslySetInnerHTML={{ __html: match[1] }}
            />
          );
        }
      }
      return renderSvgElement(element);
    });
  };

  const children = extractSVGContent(value);
  return createElement("svg", docAttributes, ...children);
};

const styles = (theme: any) =>
  css({
    "&": {
      backgroundColor: theme.palette.c_gray2,
      height: "calc(100% - 43px)",
      width: "100%",
      padding: ".25em",
      overflow: "auto",
      userSelect: "text",
      cursor: "text"
    },
    ".content": {
      flex: 1,
      overflowY: "auto",
      overflowX: "hidden"
    },
    p: {
      margin: "0",
      padding: ".25em",
      wordWrap: "break-word",
      overflowWrap: "break-word"
    },
    ul: {
      margin: "0",
      padding: ".1em 1.75em",
      listStyleType: "square"
    },
    li: {
      margin: "0",
      padding: ".1em .25em"
    },
    pre: {
      margin: "0",
      padding: ".25em",
      backgroundColor: theme.palette.c_gray0,
      width: "100%",
      overflowX: "scroll"
    },
    code: {
      fontFamily: theme.fontFamily2
    },
    ".actions": {
      position: "absolute",
      maxWidth: "50%",
      left: "5.5em",
      bottom: ".1em",
      top: "unset",
      padding: "0",
      margin: "0",
      display: "flex",
      flexDirection: "row",
      gap: "0.5em",
      zIndex: 10
    },
    ".actions button": {
      minWidth: "unset",
      width: "auto",
      lineHeight: "1.5em",
      padding: ".3em .3em 0 .3em",
      color: theme.palette.c_gray5,
      fontFamily: theme.fontFamily2,
      fontSize: theme.fontSizeSmall
    }
  });

const typeFor = (value: any): string => {
  if (value === undefined || value === null) {
    return "null";
  }
  if (Array.isArray(value)) {
    return "array";
  }
  if (typeof value === "boolean") {
    return "boolean";
  }
  if (typeof value === "object" && "type" in value) {
    return value.type;
  }
  return typeof value;
};

const OutputRenderer: React.FC<OutputRendererProps> = ({ value }) => {
  // Do not render anything for undefined, null, empty string, empty array or empty object
  if (
    value === undefined ||
    value === null ||
    (typeof value === "string" && value.trim() === "") ||
    (Array.isArray(value) && value.length === 0) ||
    (typeof value === "object" && !Array.isArray(value) && Object.keys(value).length === 0)
  ) {
    return null;
  }

  const { writeClipboard } = useClipboard();
  const addNotification = useNotificationStore(
    (state) => state.addNotification
  );
  const setOpenAsset = useAssetGridStore((state) => state.setOpenAsset);
  const [openAsset, setLocalOpenAsset] = useState<Asset | null>(null);

  const type = useMemo(() => typeFor(value), [value]);

  const onDoubleClickAsset = useCallback(
    (asset: Asset) => {
      setLocalOpenAsset(asset);
      setOpenAsset(asset);
    },
    [setOpenAsset]
  );

  const handleCopyToClipboard = useCallback(
    (value: string) => {
      writeClipboard(value?.toString(), true);
      addNotification({
        type: "info",
        alert: true,
        content: "Value copied to Clipboard!"
      });
    },
    [writeClipboard, addNotification]
  );

  const videoRef = useRef<HTMLVideoElement>(null);

  useEffect(() => {
    console.log("type", type);
    console.log("value", value);
    if (type === "video" && videoRef.current) {
      if (value?.uri === "") {
        const blob = new Blob([value?.data], { type: "video/mp4" });
        const url = URL.createObjectURL(blob);
        videoRef.current.src = url;
        return () => URL.revokeObjectURL(url);
      } else {
        videoRef.current.src = value?.uri;
      }
    }
  }, [type, value]);

  const renderContent = useMemo(() => {
    function renderArrayPreview(array: NPArray): React.ReactNode {
      return <ArrayView array={array} />;
    }

    let config: PlotlyConfig | undefined;
    switch (type) {
      case "plotly_config":
        config = value as PlotlyConfig;
        return (
          <div style={{ width: "100%", height: "400px" }}>
            <Plot
              data={config.config.data}
              layout={config.config.layout}
              config={config.config.config}
              frames={config.config.frames}
              style={{ width: "100%", height: "100%" }}
            />
          </div>
        );
      case "image":
        if (Array.isArray(value.data)) {
          return value.data.map((v: any, i: number) => (
            <ImageView key={i} source={v} />
          ));
        } else {
          return (
            <ImageView source={value?.uri === "" ? value?.data : value?.uri} />
          );
        }
      case "audio":
        return (
          <div className="audio" style={{ padding: "1em" }}>
            <AudioPlayer
              source={value?.uri === "" ? value?.data : value?.uri}
            />
          </div>
        );
      case "video":
        return <video ref={videoRef} controls style={{ width: "100%" }} />;
      case "dataframe":
        return <DataTable dataframe={value as DataframeRef} editable={false} />;
      case "np_array":
        return (
          <div className="tensor nodrag">
            {renderArrayPreview(value as NPArray)}
          </div>
        );
      case "object":
        if (Object.values(value).length === 0) {
          const val = Object.values(value);
          if (typeof val[0] === "string") {
            return (
              <DictTable data={value} data_type="string" editable={false} />
            );
          }
          if (typeof val[0] === "number") {
            return (
              <DictTable data={value} data_type="float" editable={false} />
            );
          }
        }
        return <DictTable data={value} editable={false} data_type="string" />;
      case "task_plan":
        return <TaskPlanView data={value as TaskPlan} />;
      case "array":
        if (value.length > 0) {
          if (value[0] === undefined || value[0] === null) {
            return null;
          }
          if (typeof value[0] === "string") {
            return (
              <MarkdownRenderer
                content={value.map((v: any) => v.toString()).join("")}
              />
            );
          }
          if (typeof value[0] === "number") {
            return (
              <ListTable data={value} data_type="float" editable={false} />
            );
          }
          if (typeof value[0] === "object") {
            if (value[0].type === "svg_element") {
              return renderSVGDocument(value);
            }
            if (value[0].type === "thread_message") {
              return <ThreadMessageList messages={value as Message[]} />;
            }
            if (["image", "audio", "video"].includes(value[0].type)) {
              return generateAssetGridContent(value, onDoubleClickAsset);
            }
            const columnType = (
              v: any
            ): "string" | "float" | "int" | "datetime" | "object" => {
              if (typeof v === "string") {
                return "string";
              }
              if (typeof v === "number") {
                return "float";
              }
              return "object";
            };
            const df: DataframeRef = {
              type: "dataframe" as const,
              uri: "",
              data: value.map((v: any) => Object.values(v)),
              columns: Object.entries(value[0]).map((i) => ({
                name: i[0],
                data_type: columnType(i[1]),
                description: ""
              }))
            };
            return <DataTable dataframe={df} editable={false} />;
          }
        }

        return (
          <Container>
            {value.map((v: any, i: number) => (
              <OutputRenderer key={i} value={v} />
            ))}
          </Container>
        );
      case "segmentation_result":
        return (
          <div>
            {Object.entries(value).map((v: any) => (
              <OutputRenderer key={v[0]} value={v[1]} />
            ))}
          </div>
        );
      case "classification_result":
        return (
          <div>
            {value["label"]}: {value["score"]}
          </div>
        );
      case "svg_element":
        return renderSVGDocument(value);
      case "boolean": {
        const boolStr = String(value).toUpperCase();
        return (
          <div className="output value nodrag noscroll" css={styles}>
            <ButtonGroup className="actions">
              <Tooltip
                title="Copy to Clipboard"
                enterDelay={TOOLTIP_ENTER_DELAY}
              >
                <Button
                  size="small"
                  onClick={() => handleCopyToClipboard(boolStr)}
                >
                  Copy
                </Button>
              </Tooltip>
            </ButtonGroup>
            <p style={{ padding: "1em", color: "inherit" }}>{boolStr}</p>
          </div>
        );
      }
      case "email":
        return (
          <div css={styles}>
            <div className="email-header">
              <p>
                <strong>From:</strong> {value.sender}
              </p>
              <p>
                <strong>To:</strong> {value.to}
              </p>
              {value.cc && (
                <p>
                  <strong>CC:</strong> {value.cc}
                </p>
              )}
              <p>
                <strong>Subject:</strong> {value.subject}
              </p>
            </div>
            <div className="email-body">
              <MarkdownRenderer content={value.body} />
            </div>
          </div>
        );
      default:
        return (
<<<<<<< HEAD
          <div className="output value nodrag" css={styles}>
            {value !== null && value !== undefined && value.toString() !== "" && (
=======
          <div className="output value nodrag noscroll" css={styles}>
            {value !== null && (
>>>>>>> bda74ea5
              <>
                <ButtonGroup className="actions">
                  <Tooltip
                    title="Copy to Clipboard"
                    enterDelay={TOOLTIP_ENTER_DELAY}
                  >
                    <Button
                      size="small"
                      onClick={() => handleCopyToClipboard(value?.toString())}
                    >
                      Copy
                    </Button>
                  </Tooltip>
                </ButtonGroup>
                <MarkdownRenderer content={value?.toString()} />
              </>
            )}
          </div>
        );
    }
  }, [value, type, onDoubleClickAsset, handleCopyToClipboard]);

  return (
    <>
      {openAsset && (
        <AssetViewer
          asset={openAsset}
          sortedAssets={
            Array.isArray(value) &&
            value.every(
              (item) =>
                item.type && ["image", "audio", "video"].includes(item.type)
            )
              ? value.map((item: any, index: number) => {
                  let contentType: string;
                  let name: string;
                  switch (item.type) {
                    case "image":
                      contentType = "image/png";
                      name = item.name || `Image ${index + 1}.png`;
                      break;
                    case "audio":
                      contentType = "audio/mp3";
                      name = item.name || `Audio ${index + 1}.mp3`;
                      break;
                    case "video":
                      contentType = "video/mp4";
                      name = item.name || `Video ${index + 1}.mp4`;
                      break;
                    default:
                      contentType = "application/octet-stream";
                      name = item.name || `File ${index + 1}`;
                  }

                  const get_url =
                    item.uri || uint8ArrayToDataUri(item.data, contentType);
                  const thumb_url = item.thumb_url || get_url;

                  return {
                    id: item.id || `output-${item.type}-${index}`,
                    user_id: "",
                    workflow_id: null,
                    parent_id: "",
                    name: name,
                    content_type: contentType,
                    metadata: {},
                    created_at: new Date().toISOString(),
                    get_url: get_url,
                    thumb_url: thumb_url,
                    duration: item.duration || null
                  } as Asset;
                })
              : undefined
          }
          open={openAsset !== null}
          onClose={() => setLocalOpenAsset(null)}
        />
      )}
      {renderContent}
    </>
  );
};

export default memo(OutputRenderer, isEqual);<|MERGE_RESOLUTION|>--- conflicted
+++ resolved
@@ -499,13 +499,9 @@
         );
       default:
         return (
-<<<<<<< HEAD
-          <div className="output value nodrag" css={styles}>
+          <div className="output value nodrag noscroll" css={styles}>
             {value !== null && value !== undefined && value.toString() !== "" && (
-=======
-          <div className="output value nodrag noscroll" css={styles}>
-            {value !== null && (
->>>>>>> bda74ea5
+
               <>
                 <ButtonGroup className="actions">
                   <Tooltip
