--- conflicted
+++ resolved
@@ -124,10 +124,6 @@
 
   const handleOpenDocumentation = useCallback(
     (event: React.MouseEvent) => {
-<<<<<<< HEAD
-      console.log("openDocumentation", nodeType);
-=======
->>>>>>> bafd7816
       openDocumentation(nodeType, {
         x: event.clientX,
         y: event.clientY
@@ -150,11 +146,7 @@
       <Tooltip title="Click to show documentation" placement="bottom-start">
         <Button
           className="help-button"
-<<<<<<< HEAD
-          tabIndex={2}
-=======
           tabIndex={-1}
->>>>>>> bafd7816
           onClick={handleOpenDocumentation}
         >
           <HelpOutlineIcon />
