import React, { memo } from "react";
<<<<<<< HEAD
=======
import { Typography, Button, Box } from "@mui/material";
import { Visibility } from "@mui/icons-material";
>>>>>>> a189d600
import { NodeInputs } from "./NodeInputs";
import { NodeOutputs } from "./NodeOutputs";
import { ProcessTimer } from "./ProcessTimer";
import { NodeLogs } from "./NodeLogs";
import { NodeMetadata } from "../../stores/ApiTypes";
import { NodeData } from "../../stores/NodeData";
import isEqual from "lodash/isEqual";
import NodeProgress from "./NodeProgress";
import { useDynamicProperty } from "../../hooks/nodes/useDynamicProperty";
import NodePropertyForm from "./NodePropertyForm";
<<<<<<< HEAD
=======
import useLogsStore from "../../stores/LogStore";
import ResultOverlay from "./ResultOverlay";
>>>>>>> a189d600

interface NodeContentProps {
  id: string;
  nodeType: string;
  nodeMetadata: NodeMetadata;
  isConstantNode: boolean;
  isOutputNode: boolean;
  data: NodeData;
  basicFields: string[];
  showAdvancedFields: boolean;
  hasAdvancedFields: boolean;
  onToggleAdvancedFields: () => void;
  status: string;
  workflowId: string;
  renderedResult: React.ReactNode;
  showResultOverlay: boolean;
  result: any;
  onShowInputs: () => void;
  onShowResults?: () => void;
}

const NodeContent: React.FC<NodeContentProps> = ({
  id,
  nodeType,
  nodeMetadata,
  isConstantNode,
  isOutputNode,
  data,
  basicFields,
  showAdvancedFields,
  hasAdvancedFields,
  onToggleAdvancedFields,
  status,
  workflowId,
  renderedResult,
  showResultOverlay,
  result,
  onShowInputs,
  onShowResults
}) => {
  const { handleAddProperty } = useDynamicProperty(
    id,
    data.dynamic_properties as Record<string, any>
  );

<<<<<<< HEAD
=======
  const logs = useLogsStore((state) => state.getLogs(workflowId, id));
  
  // If overlay is enabled and we have a result, show overlay
  if (showResultOverlay && result) {
    return (
      <>
        <ResultOverlay result={result} onShowInputs={onShowInputs} />
        <ProcessTimer status={status} />
        {status === "running" && <NodeProgress id={id} workflowId={workflowId} />}
        <NodeLogs id={id} workflowId={workflowId} />
      </>
    );
  }
  
  // Determine what to show when overlay is not active
  const shouldShowResultButton =
    result && onShowResults && status === "completed";
  // Show inline result when: no result exists OR status is not completed
  // (i.e., don't show inline result when there's a completed result, since we show the button instead)
  const shouldShowInlineResult = !(result && status === "completed");
  
>>>>>>> a189d600
  return (
    <>
      <NodeInputs
        id={id}
        nodeMetadata={nodeMetadata}
        layout={nodeMetadata.layout}
        properties={nodeMetadata.properties}
        nodeType={nodeType}
        data={data}
        showHandle={!isConstantNode}
        hasAdvancedFields={hasAdvancedFields}
        showAdvancedFields={showAdvancedFields}
        basicFields={basicFields}
        onToggleAdvancedFields={onToggleAdvancedFields}
      />
      {(nodeMetadata?.is_dynamic || nodeMetadata?.supports_dynamic_outputs) && (
        <NodePropertyForm
          id={id}
          isDynamic={nodeMetadata.is_dynamic}
          supportsDynamicOutputs={nodeMetadata.supports_dynamic_outputs}
          dynamicOutputs={data.dynamic_outputs || {}}
          onAddProperty={handleAddProperty}
          nodeType={nodeType}
        />
      )}
      {!isOutputNode && <NodeOutputs id={id} outputs={nodeMetadata.outputs} />}
      {/* Show "Show Result" button when result is available and node is completed */}
      {shouldShowResultButton && (
        <Box sx={{ padding: 1, textAlign: "center" }}>
          <Button
            size="small"
            startIcon={<Visibility />}
            onClick={onShowResults}
            variant="outlined"
            sx={{ textTransform: "none" }}
          >
            Show Result
          </Button>
        </Box>
      )}
      {/* Show inline result when there's no completed result to display in overlay */}
      {shouldShowInlineResult && renderedResult}
      <ProcessTimer status={status} />
      {status === "running" && <NodeProgress id={id} workflowId={workflowId} />}
      <NodeLogs id={id} workflowId={workflowId} />
    </>
  );
};

export default memo(NodeContent, isEqual);<|MERGE_RESOLUTION|>--- conflicted
+++ resolved
@@ -1,9 +1,6 @@
 import React, { memo } from "react";
-<<<<<<< HEAD
-=======
-import { Typography, Button, Box } from "@mui/material";
+import { Button, Box } from "@mui/material";
 import { Visibility } from "@mui/icons-material";
->>>>>>> a189d600
 import { NodeInputs } from "./NodeInputs";
 import { NodeOutputs } from "./NodeOutputs";
 import { ProcessTimer } from "./ProcessTimer";
@@ -14,11 +11,7 @@
 import NodeProgress from "./NodeProgress";
 import { useDynamicProperty } from "../../hooks/nodes/useDynamicProperty";
 import NodePropertyForm from "./NodePropertyForm";
-<<<<<<< HEAD
-=======
-import useLogsStore from "../../stores/LogStore";
 import ResultOverlay from "./ResultOverlay";
->>>>>>> a189d600
 
 interface NodeContentProps {
   id: string;
@@ -64,30 +57,27 @@
     data.dynamic_properties as Record<string, any>
   );
 
-<<<<<<< HEAD
-=======
-  const logs = useLogsStore((state) => state.getLogs(workflowId, id));
-  
   // If overlay is enabled and we have a result, show overlay
   if (showResultOverlay && result) {
     return (
       <>
         <ResultOverlay result={result} onShowInputs={onShowInputs} />
         <ProcessTimer status={status} />
-        {status === "running" && <NodeProgress id={id} workflowId={workflowId} />}
+        {status === "running" && (
+          <NodeProgress id={id} workflowId={workflowId} />
+        )}
         <NodeLogs id={id} workflowId={workflowId} />
       </>
     );
   }
-  
+
   // Determine what to show when overlay is not active
   const shouldShowResultButton =
     result && onShowResults && status === "completed";
   // Show inline result when: no result exists OR status is not completed
   // (i.e., don't show inline result when there's a completed result, since we show the button instead)
   const shouldShowInlineResult = !(result && status === "completed");
-  
->>>>>>> a189d600
+
   return (
     <>
       <NodeInputs
