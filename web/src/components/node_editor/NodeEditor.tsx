--- conflicted
+++ resolved
@@ -1,12 +1,9 @@
 /** @jsxImportSource @emotion/react */
 import { memo, useEffect, useState } from "react";
-
-<<<<<<< HEAD
-import { Box, CircularProgress, Modal } from "@mui/material";
-=======
 import {
   Box,
   CircularProgress,
+  Modal,
   Dialog,
   DialogTitle,
   DialogContent,
@@ -14,18 +11,17 @@
   Button,
   TextField
 } from "@mui/material";
->>>>>>> a394ae85
 // store
 import useNodeMenuStore from "../../stores/NodeMenuStore";
 import useWorkflowRunner from "../../stores/WorkflowRunner";
 //css
 import "../../styles/base.css";
 import "../../styles/nodes.css";
-// import "../../styles/collapsed.css";
 import "../../styles/properties.css";
 import "../../styles/interactions.css";
 import "../../styles/special_nodes.css";
 import "../../styles/handle_edge_tooltip.css";
+// import "../../styles/collapsed.css";
 
 //hooks
 import { useAssetUpload } from "../../serverState/useAssetUpload";
@@ -34,17 +30,11 @@
 import { isEqual } from "lodash";
 import ReactFlowWrapper from "../node/ReactFlowWrapper";
 import WorkflowChat from "../chat/containers/WorkflowChat";
-// import ModelDownloadDialog from "../hugging_face/ModelDownloadDialog";
 import { useNodes } from "../../contexts/NodeContext";
 import NodeMenu from "../node_menu/NodeMenu";
 import { useNodeEditorShortcuts } from "../../hooks/useNodeEditorShortcuts";
 import { WORKER_URL } from "../../stores/ApiClient";
-<<<<<<< HEAD
-import { useTheme, alpha } from "@mui/material/styles";
-=======
 import { useTheme } from "@mui/material/styles";
-import type { Theme } from "@mui/material/styles";
->>>>>>> a394ae85
 import allNodeStyles from "../../node_styles/node-styles";
 import KeyboardShortcutsView from "../content/Help/KeyboardShortcutsView";
 import { NODE_EDITOR_SHORTCUTS } from "../../config/shortcuts";
@@ -71,9 +61,7 @@
       clearMissingModels: state.clearMissingModels
     })
   );
-<<<<<<< HEAD
   const [showShortcuts, setShowShortcuts] = useState(false);
-=======
   const {
     packageNameDialogOpen,
     packageNameInput,
@@ -81,7 +69,6 @@
     handleSaveExampleConfirm,
     handleSaveExampleCancel
   } = useNodeEditorShortcuts(active);
->>>>>>> a394ae85
 
   // WorkflowRunner connection management
   const { connect, disconnect, state, current_url } = useWorkflowRunner(
