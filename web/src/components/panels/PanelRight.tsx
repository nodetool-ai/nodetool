/** @jsxImportSource @emotion/react */
import { css } from "@emotion/react";
import { Drawer, IconButton, Tooltip } from "@mui/material";
import { TOOLTIP_ENTER_DELAY } from "../../config/constants";
import Inspector from "../Inspector";
import { useResizeRightPanel } from "../../hooks/handlers/useResizeRightPanel";
import { useRightPanelStore } from "../../stores/RightPanelStore";
import { memo } from "react";
import { isEqual } from "lodash";
import { NodeContext } from "../../contexts/NodeContext";
import { useWorkflowManager } from "../../contexts/WorkflowManagerContext";
import { ContextMenuProvider } from "../../providers/ContextMenuProvider";
import { ReactFlowProvider } from "@xyflow/react";

// icons
import CodeIcon from "@mui/icons-material/Code";
import CenterFocusWeakIcon from "@mui/icons-material/CenterFocusWeak";
import SvgFileIcon from "../SvgFileIcon";
import WorkflowAssistantChat from "./WorkflowAssistantChat";

const PANEL_WIDTH_COLLAPSED = "52px";

const styles = (theme: any) =>
  css({
    position: "absolute",
    right: "0",
    ".panel-container": {
      flexShrink: 0,
      position: "absolute",
      backgroundColor: theme.palette.grey[800]
    },
    ".panel-right": {
      boxShadow: "0 4px 10px rgba(0, 0, 0, 0.3)",
      borderLeft: "none",
      backgroundColor: "var(--palette-grey-800)",
      position: "absolute",
      overflow: "hidden",
      width: "100%",
      padding: "0",
      top: "72px",
      height: "calc(100vh - 72px)"
    },

    ".panel-button": {
      width: "30px",
      position: "absolute",
      zIndex: 1200,
      height: "calc(100vh - 75px)",
      backgroundColor: "transparent",
      border: 0,
      borderRadius: 0,
      top: "72px",
      cursor: "e-resize",
      transition: "background-color 0.3s ease",

      "& svg": {
        fontSize: "0.8em !important",
        color: "var(--palette-grey-200)",
        opacity: 0,
        marginLeft: "1px",
        transition: "all 0.5s ease"
      },

      "&:hover": {
        backgroundColor: "var(--palette-grey-800)",
        "& svg": {
          opacity: 1,
          fontSize: "1em !important"
        }
      }
    },
    ".vertical-toolbar": {
      width: "50px",
      display: "flex",
      flexDirection: "column",
      gap: 0,
      backgroundColor: "transparent",
      "& .MuiIconButton-root": {
        padding: "14px",
        borderRadius: "5px",
        position: "relative",
        transition: "all 0.3s cubic-bezier(0.34, 1.56, 0.64, 1)",
        "&.active svg": {
          color: "var(--palette-primary-main)"
        }
      }
    },
    ".panel-content": {
      display: "flex",
      flex: 1,
      height: "100%",
      marginTop: "10px",
      border: "0"
    }
  });

const VerticalToolbar = memo(function VerticalToolbar({
  handleInspectorToggle,
  handleAssistantToggle,
  activeView,
  panelVisible
}: {
  handleInspectorToggle: () => void;
  handleAssistantToggle: () => void;
  activeView: "inspector" | "assistant";
  panelVisible: boolean;
}) {
  return (
    <div className="vertical-toolbar">
      {/* Inspector Button */}
      <Tooltip
        title={
          <div className="tooltip-span">
            <div className="tooltip-title">Inspector</div>
            <div className="tooltip-key">
              <kbd>I</kbd>
            </div>
          </div>
        }
        placement="left-start"
        enterDelay={TOOLTIP_ENTER_DELAY}
      >
        <IconButton
          tabIndex={-1}
          onClick={handleInspectorToggle}
          className={
            activeView === "inspector" && panelVisible
              ? "inspector active"
              : "inspector"
          }
        >
          <CenterFocusWeakIcon />
        </IconButton>
      </Tooltip>

      {/* Assistant Button */}
      <Tooltip
        title={
          <div className="tooltip-span">
            <div className="tooltip-title">Workflow Assistant</div>
            <div className="tooltip-key">
              <kbd>A</kbd>
            </div>
          </div>
        }
        placement="left-start"
        enterDelay={TOOLTIP_ENTER_DELAY}
      >
        <IconButton
          tabIndex={-1}
          onClick={handleAssistantToggle}
          className={
            activeView === "assistant" && panelVisible
              ? "assistant active"
              : "assistant"
          }
        >
          <SvgFileIcon
            iconName="assistant"
            svgProp={{ width: 24, height: 24 }}
          />
        </IconButton>
      </Tooltip>
    </div>
  );
});

const PanelRight: React.FC = () => {
  const {
    ref: panelRef,
    size: panelSize,
    isVisible,
    isDragging,
    handleMouseDown,
    handlePanelToggle
  } = useResizeRightPanel("right");

  const activeView = useRightPanelStore((state) => state.panel.activeView);

  const activeNodeStore = useWorkflowManager((state) =>
    state.currentWorkflowId
      ? state.nodeStores[state.currentWorkflowId]
      : undefined
  );

  return (
    <div
      css={styles}
      className="panel-container"
      style={{ width: isVisible ? `${panelSize}px` : "60px" }}
    >
      <IconButton
        disableRipple={true}
        className={"panel-button panel-button-right"}
        edge="end"
        color="inherit"
        tabIndex={-1}
        onMouseDown={(e) => {
          e.stopPropagation();
          handleMouseDown(e);
        }}
        style={{
          padding: isVisible ? "6px" : "2px",
          right: isVisible ? `${Math.max(panelSize + 12, 30)}px` : "12px"
        }}
      >
        <CodeIcon />
      </IconButton>
      <Drawer
        className="panel-right-drawer"
        PaperProps={{
          ref: panelRef,
          className: `panel panel-right ${isDragging ? "dragging" : ""}`,
          style: {
            width: isVisible ? `${panelSize}px` : PANEL_WIDTH_COLLAPSED,
            height: isVisible ? "calc(100vh - 72px)" : "150px",
            borderWidth: isVisible ? "1px" : "0px",
            backgroundColor: isVisible
              ? "var(--palette-grey-800)"
              : "transparent",
            boxShadow: isVisible ? "0 4px 10px rgba(0, 0, 0, 0.3)" : "none"
          }
        }}
        variant="persistent"
        anchor="right"
        open={true}
      >
        <div className="panel-content">
          <VerticalToolbar
            handleInspectorToggle={() => handlePanelToggle("inspector")}
            handleAssistantToggle={() => handlePanelToggle("assistant")}
            activeView={activeView}
            panelVisible={isVisible}
          />
          {isVisible && (
          <ContextMenuProvider>
            <ReactFlowProvider>
              {activeNodeStore && (
                <NodeContext.Provider value={activeNodeStore}>
<<<<<<< HEAD
                  <Inspector />
=======
                  <MuiThemeProvider theme={ThemeNodes}>
                    {activeView === "inspector" && <Inspector />}
                    {activeView === "assistant" && <WorkflowAssistantChat />}
                  </MuiThemeProvider>
>>>>>>> 107b0a9b
                </NodeContext.Provider>
                )}
              </ReactFlowProvider>
            </ContextMenuProvider>
          )}
        </div>
      </Drawer>
    </div>
  );
};

export default memo(PanelRight, isEqual);<|MERGE_RESOLUTION|>--- conflicted
+++ resolved
@@ -233,19 +233,13 @@
             panelVisible={isVisible}
           />
           {isVisible && (
-          <ContextMenuProvider>
-            <ReactFlowProvider>
-              {activeNodeStore && (
-                <NodeContext.Provider value={activeNodeStore}>
-<<<<<<< HEAD
-                  <Inspector />
-=======
-                  <MuiThemeProvider theme={ThemeNodes}>
+            <ContextMenuProvider>
+              <ReactFlowProvider>
+                {activeNodeStore && (
+                  <NodeContext.Provider value={activeNodeStore}>
                     {activeView === "inspector" && <Inspector />}
                     {activeView === "assistant" && <WorkflowAssistantChat />}
-                  </MuiThemeProvider>
->>>>>>> 107b0a9b
-                </NodeContext.Provider>
+                  </NodeContext.Provider>
                 )}
               </ReactFlowProvider>
             </ContextMenuProvider>
