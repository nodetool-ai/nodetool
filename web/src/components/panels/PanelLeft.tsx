/** @jsxImportSource @emotion/react */
import { css } from "@emotion/react";
import { useTheme } from "@mui/material/styles";
import type { Theme } from "@mui/material/styles";
import { Drawer, IconButton, Tooltip, Box, Button } from "@mui/material";
import { useResizePanel } from "../../hooks/handlers/useResizePanel";
import { useCombo } from "../../stores/KeyPressedStore";
import { isEqual } from "lodash";
import { memo, useCallback } from "react";
import AssetGrid from "../assets/AssetGrid";
import WorkflowList from "../workflows/WorkflowList";
import { IconForType } from "../../config/data_types";
import { LeftPanelView, usePanelStore } from "../../stores/PanelStore";
import CollectionList from "../collections/CollectionList";
import { ContextMenuProvider } from "../../providers/ContextMenuProvider";
import { useLocation } from "react-router-dom";
import { useNavigate } from "react-router-dom";
import PackageList from "../packages/PackageList";
import ThreadList from "../chat/thread/ThreadList";
import useGlobalChatStore from "../../stores/GlobalChatStore";
import { TOOLTIP_ENTER_DELAY } from "../../config/constants";
import ThemeToggle from "../ui/ThemeToggle";
// Icons
import CodeIcon from "@mui/icons-material/Code";
import ChatIcon from "@mui/icons-material/Chat";
import GridViewIcon from "@mui/icons-material/GridView";
// import DragIndicatorIcon from "@mui/icons-material/DragIndicator";
import PanelResizeButton from "./PanelResizeButton";
import { Fullscreen } from "@mui/icons-material";
import { getShortcutTooltip } from "../../config/shortcuts";

const PANEL_WIDTH_COLLAPSED = "52px";

const styles = (theme: Theme) =>
  css({
    position: "absolute",
    left: "0",
    ".panel-container": {
      flexShrink: 0,
      position: "absolute"
    },
    ".panel-left": {
      border: "none",
      direction: "ltr",
      position: "absolute",
      overflow: "hidden",
      width: "100%",
      padding: "0",
      top: "72px",
      height: "calc(-72px + 100vh)"
    },

    ".panel-button": {
      position: "absolute",
      zIndex: 1200,
      left: "unset",
      right: "unset",
      width: "36px",
      height: "calc(100vh - 75px)",
      backgroundColor: "transparent",
      border: 0,
      borderRadius: 0,
      top: "72px",
      cursor: "e-resize",
      transition: "background-color 0.3s ease",
      "&::before": {
        content: '""',
        position: "absolute",
        top: "50%",
        left: "50%",
        transform: "translate(-50%, -50%)",
        width: "4px",
        height: "24px",
        borderRadius: "2px",
        backgroundColor: theme.vars.palette.grey[600],
        opacity: 0.5
      },

      "& svg": {
        fontSize: "0.8em !important",
        color: "var(--palette-grey-200)",
        opacity: 0,
        marginLeft: "1px",
        transition: "all 0.5s ease"
      },

      "&:hover": {
        backgroundColor: `${theme.vars.palette.action.hover}55`,
        "&::before": {
          opacity: 0.8
        },
        "& svg": {
          opacity: 1,
          fontSize: "1em !important"
        }
      }
    },
    ".panel-tabs ": {
      minHeight: "2em"
    },
    ".panel-tabs button:hover:not(.Mui-selected)": {
      color: theme.vars.palette.grey[100]
    },
    ".messages": {
      overflowY: "auto"
    },
    ".vertical-toolbar": {
      width: "50px",
      display: "flex",
      flexDirection: "column",
      gap: 6,
      backgroundColor: "transparent",
<<<<<<< HEAD
      // borderRight: `1px solid ${theme.vars.palette.divider}`,
=======
      borderRight: "none",
>>>>>>> 78768cbb
      // Ensure custom SVG icons (IconForType) are sized like MUI icons
      "& .icon-container": {
        width: "18px",
        height: "18px"
      },
      // Give a little extra top spacing to the very first icon button
      "& .MuiIconButton-root:first-of-type, & .MuiButton-root:first-of-type": {
        marginTop: "8px"
      },
      "& .MuiIconButton-root, .MuiButton-root": {
        padding: "12px",
        borderRadius: "8px",
        position: "relative",
        transition: "all 0.3s cubic-bezier(0.34, 1.56, 0.64, 1)",
        willChange: "transform, box-shadow",
        backgroundColor: "var(--palette-background-default)",
        // Make icons smaller within toolbar buttons
        "& svg": {
          fontSize: "1.125rem"
        },

        "&.active": {
          backgroundColor: `${theme.vars.palette.action.selected}66`,
          boxShadow: `0 0 0 1px ${theme.vars.palette.primary.main}44 inset`
        },
        "&.active svg": {
          color: theme.vars.palette.primary.main
        },
        "&:hover": {
          backgroundColor: `${theme.vars.palette.action.hover}66`,
          boxShadow: `0 4px 18px ${theme.vars.palette.action.hover}30`,
          transform: "translateY(-1px) scale(1.02)",
          "&::after": {
            content: '""',
            position: "absolute",
            left: 0,
            top: 0,
            right: 0,
            bottom: 0,
            background: `linear-gradient(135deg, ${theme.vars.palette.primary.main}20, transparent)`,
            borderRadius: "8px"
          },
          "& svg, & .icon-container svg": {
            transform: "scale(1.05)",
            filter: `drop-shadow(0 0 6px ${theme.vars.palette.primary.main}33)`
          }
        },
        "&:active": {
          transform: "translateY(0) scale(0.98)",
          boxShadow: `0 2px 10px ${theme.vars.palette.action.hover}24`
        }
      }
    },
    ".help-chat": {
      "& .MuiButton-root": {
        whiteSpace: "normal",
        wordWrap: "break-word",
        textTransform: "none",
        maxWidth: "160px",
        borderColor: theme.vars.palette.grey[200],
        color: theme.vars.palette.grey[200],
        margin: "0.5em",
        padding: "0.5em 1em",
        "&:hover": {
          borderColor: "var(--palette-primary-main)",
          color: "var(--palette-primary-main)"
        }
      }
    },
    ".panel-content": {
      display: "flex",
      flex: 1,
      height: "100%",
      border: "0"
    }
  });

const VerticalToolbar = memo(function VerticalToolbar({
  activeView,
  onViewChange,
  handlePanelToggle
}: {
  activeView: string;
  onViewChange: (view: LeftPanelView) => void;
  handlePanelToggle: () => void;
}) {
  const theme = useTheme();
  const panelVisible = usePanelStore((state) => state.panel.isVisible);

  return (
    <div className="vertical-toolbar">
      <Tooltip
        title={getShortcutTooltip("toggleChat")}
        placement="right-start"
        enterDelay={TOOLTIP_ENTER_DELAY}
      >
        <IconButton
          tabIndex={-1}
          onClick={() => onViewChange("chat")}
          className={activeView === "chat" && panelVisible ? "active" : ""}
        >
          <ChatIcon />
        </IconButton>
      </Tooltip>
      <Tooltip
        title={
          <div className="tooltip-span">
            <div className="tooltip-title">Workflows</div>
            <div className="tooltip-key">
              <kbd>2</kbd>
            </div>
          </div>
        }
        placement="right-start"
        enterDelay={TOOLTIP_ENTER_DELAY}
      >
        <IconButton
          tabIndex={-1}
          onClick={() => onViewChange("workflowGrid")}
          className={
            activeView === "workflowGrid" && panelVisible ? "active" : ""
          }
        >
          <GridViewIcon />
        </IconButton>
      </Tooltip>
      <Tooltip
        title={getShortcutTooltip("toggleAssets")}
        placement="right-start"
        enterDelay={TOOLTIP_ENTER_DELAY}
      >
        <IconButton
          tabIndex={-1}
          onClick={() => onViewChange("assets")}
          className={activeView === "assets" && panelVisible ? "active" : ""}
        >
          <IconForType iconName="asset" showTooltip={false} />
        </IconButton>
      </Tooltip>
      <Tooltip
        title={getShortcutTooltip("toggleCollections")}
        placement="right-start"
        enterDelay={TOOLTIP_ENTER_DELAY}
      >
        <IconButton
          tabIndex={-1}
          onClick={() => onViewChange("collections")}
          className={
            activeView === "collections" && panelVisible ? "active" : ""
          }
        >
          <IconForType iconName="database" showTooltip={false} />
        </IconButton>
      </Tooltip>

      <div style={{ flexGrow: 1 }} />
      <ThemeToggle />
      <Tooltip title="Toggle Panel" placement="right-start">
        <IconButton tabIndex={-1} onClick={handlePanelToggle}>
          <CodeIcon />
        </IconButton>
      </Tooltip>
    </div>
  );
});

const PanelContent = memo(function PanelContent({
  activeView
}: {
  activeView: string;
}) {
  const navigate = useNavigate();
  const path = useLocation().pathname;

  const {
    threads,
    currentThreadId,
    createNewThread,
    switchThread,
    deleteThread,
    messageCache
  } = useGlobalChatStore();

  const handleNewChat = () => {
    createNewThread()
      .then((newThreadId) => {
        switchThread(newThreadId);
        navigate(`/chat/${newThreadId}`);
        usePanelStore.getState().setVisibility(false);
      })
      .catch((error) => {
        console.error("Failed to create new thread:", error);
      });
  };

  const handleSelectThread = (id: string) => {
    switchThread(id);
    navigate(`/chat/${id}`);
    usePanelStore.getState().setVisibility(false);
  };

  const handleDeleteThread = (id: string) => {
    deleteThread(id).catch((error) => {
      console.error("Failed to delete thread:", error);
    });
  };

  const getThreadPreview = (threadId: string) => {
    if (!threads) return "Loading...";
    const thread = threads[threadId];
    if (!thread) {
      return "Empty conversation";
    }

    // Use thread title if available
    if (thread.title) {
      return thread.title;
    }

    // Check if we have cached messages for this thread
    const threadMessages = messageCache[threadId];
    if (!threadMessages || threadMessages.length === 0) {
      return "New conversation";
    }

    const firstUserMessage = threadMessages.find(
      (msg: any) => msg.role === "user"
    );
    if (firstUserMessage) {
      const content =
        typeof firstUserMessage.content === "string"
          ? firstUserMessage.content
          : Array.isArray(firstUserMessage.content) &&
            firstUserMessage.content[0]?.type === "text"
          ? (firstUserMessage.content[0] as any).text
          : "[Media message]";
      return content?.substring(0, 50) + (content?.length > 50 ? "..." : "");
    }

    return "New conversation";
  };

  // Create ThreadInfo compatible data for ThreadList
  const threadsWithMessages: Record<
    string,
    import("../chat/types/thread.types").ThreadInfo
  > = Object.fromEntries(
    Object.entries(threads).map(([id, thread]) => {
      const item: import("../chat/types/thread.types").ThreadInfo = {
        id: thread.id,
        title: (thread.title ?? undefined) as string | undefined,
        updatedAt: thread.updated_at,
        messages: messageCache[id] || []
      };
      return [id, item];
    })
  );

  return (
    <>
      {activeView === "chat" && (
        <Box
          sx={{
            width: "100%",
            height: "100%",
            overflow: "hidden",
            margin: "0"
          }}
        >
          <ThreadList
            threads={threadsWithMessages}
            currentThreadId={currentThreadId}
            onNewThread={handleNewChat}
            onSelectThread={handleSelectThread}
            onDeleteThread={handleDeleteThread}
            getThreadPreview={getThreadPreview}
          />
        </Box>
      )}
      {activeView === "assets" && (
        <Box
          className="assets-container"
          sx={{ width: "100%", height: "100%", margin: "0 20px" }}
        >
          <Tooltip title="Fullscreen" placement="right-start">
            <Button
              className={`${path === "/assets" ? "active" : ""}`}
              onClick={() => {
                navigate("/assets");
              }}
              tabIndex={-1}
              style={{
                float: "right",
                margin: "15px 0 0 0"
              }}
            >
              <Fullscreen />
            </Button>
          </Tooltip>
          <h3>Assets</h3>
          <AssetGrid maxItemSize={5} />
        </Box>
      )}
      {activeView === "workflowGrid" && (
        <Box
          sx={{
            width: "100%",
            height: "100%",
            overflow: "auto",
            margin: "0"
          }}
        >
          <h3 style={{ paddingLeft: "1em" }}>Workflows</h3>
          <WorkflowList />
        </Box>
      )}
      {activeView === "collections" && (
        <Box
          sx={{
            width: "100%",
            height: "100%",
            overflow: "hidden auto",
            margin: "0 20px"
          }}
        >
          <h3>Collections</h3>
          <CollectionList />
        </Box>
      )}
    </>
  );
});

const PanelLeft: React.FC = () => {
  const theme = useTheme();
  const {
    ref: panelRef,
    size: panelSize,
    isVisible,
    isDragging,
    handleMouseDown,
    handlePanelToggle
  } = useResizePanel("left");

  useCombo(["1"], () => handlePanelToggle("chat"), false);
  useCombo(["2"], () => handlePanelToggle("workflowGrid"), false);
  useCombo(["3"], () => handlePanelToggle("assets"), false);
  useCombo(["4"], () => handlePanelToggle("collections"), false);
  useCombo(["5"], () => handlePanelToggle("packs"), false);

  const activeView =
    usePanelStore((state) => state.panel.activeView) || "workflowGrid";

  const onViewChange = useCallback(
    (view: LeftPanelView) => {
      handlePanelToggle(view);
    },
    [handlePanelToggle]
  );

  return (
    <div
      css={styles(theme)}
      className="panel-container"
      style={{ width: isVisible ? `${panelSize}px` : "60px" }}
    >
      <PanelResizeButton
        side="left"
        isVisible={isVisible}
        panelSize={panelSize}
        onMouseDown={handleMouseDown}
      />
      <Drawer
        PaperProps={{
          ref: panelRef,
          className: `panel panel-left ${isDragging ? "dragging" : ""}`,
          style: {
            boxShadow: isVisible
              ? theme.palette.mode === "dark"
                ? `0 14px 32px rgba(0,0,0,0.85), 0 4px 14px rgba(0,0,0,0.6), 0 0 0 1px rgba(255,255,255,0.14), 0 0 24px ${theme.vars.palette.primary.main}33`
                : "0 8px 24px rgba(16,24,40,0.14), 0 2px 8px rgba(16,24,40,0.08)"
              : "none",
            backgroundColor: isVisible
              ? "var(--palette-background-default)"
              : "transparent",
            borderRight: isVisible
              ? `1px solid ${theme.vars.palette.divider}`
              : "none",
            borderTopRightRadius: 0,
            borderBottomRightRadius: 0,
            width: isVisible ? `${panelSize}px` : PANEL_WIDTH_COLLAPSED
          }
        }}
        variant="persistent"
        anchor="left"
        open={true}
      >
        <div className="panel-content">
          <ContextMenuProvider>
            <VerticalToolbar
              activeView={activeView}
              onViewChange={onViewChange}
              handlePanelToggle={() => handlePanelToggle(activeView)}
            />
            {isVisible && <PanelContent activeView={activeView} />}
          </ContextMenuProvider>
        </div>
      </Drawer>
    </div>
  );
};

export default memo(PanelLeft, isEqual);<|MERGE_RESOLUTION|>--- conflicted
+++ resolved
@@ -110,11 +110,6 @@
       flexDirection: "column",
       gap: 6,
       backgroundColor: "transparent",
-<<<<<<< HEAD
-      // borderRight: `1px solid ${theme.vars.palette.divider}`,
-=======
-      borderRight: "none",
->>>>>>> 78768cbb
       // Ensure custom SVG icons (IconForType) are sized like MUI icons
       "& .icon-container": {
         width: "18px",
