--- conflicted
+++ resolved
@@ -41,11 +41,6 @@
       display: "flex",
       flexDirection: "column",
       backgroundColor: theme.palette.background.paper,
-<<<<<<< HEAD
-      borderRight: `1px solid ${theme.palette.c_gray2}`,
-      zIndex: 1,
-=======
->>>>>>> bafd7816
       "& .MuiIconButton-root, .MuiButton-root": {
         padding: "12px",
         borderRadius: "6px",
