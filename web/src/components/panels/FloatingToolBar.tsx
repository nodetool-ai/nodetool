/** @jsxImportSource @emotion/react */
import { css } from "@emotion/react";
import { useTheme } from "@mui/material/styles";
import type { Theme } from "@mui/material/styles";
import React, { memo, useCallback, useState } from "react";
import {
  Fab,
  Box,
  useMediaQuery,
  Tooltip,
  Menu,
  MenuItem,
  ListItemIcon,
  ListItemText
} from "@mui/material";
import PlayArrow from "@mui/icons-material/PlayArrow";
import StopIcon from "@mui/icons-material/Stop";
<<<<<<< HEAD
import PauseIcon from "@mui/icons-material/Pause";
=======
>>>>>>> d6bde843
import PlayCircleIcon from "@mui/icons-material/PlayCircle";
import { useLocation, useNavigate } from "react-router-dom";
import { useWebsocketRunner } from "../../stores/WorkflowRunner";
import { useNodes } from "../../contexts/NodeContext";
import { useWorkflowManager } from "../../contexts/WorkflowManagerContext";

import useNodeMenuStore from "../../stores/NodeMenuStore";
import { useCombo } from "../../stores/KeyPressedStore";
import AddIcon from "@mui/icons-material/Add";
import MoreHorizIcon from "@mui/icons-material/MoreHoriz";
import MobilePaneMenu from "../menus/MobilePaneMenu";
import LayoutIcon from "@mui/icons-material/ViewModule";
import SaveIcon from "@mui/icons-material/Save";
import TerminalIcon from "@mui/icons-material/Terminal";
import DownloadIcon from "@mui/icons-material/Download";
import RocketLaunchIcon from "@mui/icons-material/RocketLaunch";
import EditIcon from "@mui/icons-material/Edit";
import MoreVertIcon from "@mui/icons-material/MoreVert";
import { useRightPanelStore } from "../../stores/RightPanelStore";
import { useBottomPanelStore } from "../../stores/BottomPanelStore";
import { TOOLTIP_ENTER_DELAY } from "../../config/constants";
import { getShortcutTooltip } from "../../config/shortcuts";
import { Workflow } from "../../stores/ApiTypes";
import { cn } from "../editor_ui/editorUtils";

interface ToolbarButtonProps {
  icon: React.ReactNode;
  label?: string;
  tooltip: string;
  shortcut?: string;
  variant?: "primary" | "secondary" | "neutral" | "stop";
  className?: string;
  onClick?: (e: React.MouseEvent<HTMLElement>) => void;
  disabled?: boolean;
  "aria-label"?: string;
}

const ToolbarButton: React.FC<ToolbarButtonProps> = memo(function ToolbarButton({
  icon,
  label,
  tooltip,
  shortcut,
  variant = "neutral",
  className,
  onClick,
  disabled,
  "aria-label": ariaLabel
}) {
  const title = shortcut ? getShortcutTooltip(shortcut) : tooltip;

  return (
    <Tooltip
      title={title}
      enterDelay={TOOLTIP_ENTER_DELAY}
      placement="top"
    >
      <Fab
        className={cn(
          "floating-action-button",
          variant,
          className,
          disabled && "disabled"
        )}
        onClick={onClick}
        disabled={disabled}
        aria-label={ariaLabel || tooltip}
        disableRipple
      >
        {icon}
      </Fab>
    </Tooltip>
  );
});

const styles = (theme: Theme) =>
  css({
    position: "fixed",
    bottom: "20px",
    left: "50%",
    transform: "translateX(-50%)",
    zIndex: theme.zIndex.drawer,
    display: "flex",
    flexDirection: "row",
    alignItems: "center",
    gap: "8px",
    padding: "6px 12px",
    backgroundColor: theme.vars.palette.grey[900],
    borderRadius: "16px",
    border: `1px solid ${theme.vars.palette.grey[700]}`,
    boxShadow: `0 4px 20px rgba(0, 0, 0, 0.4)`,

    ".floating-action-button": {
      width: "44px",
      height: "44px",
      position: "relative",
      borderRadius: "10px",
      border: "none",
      boxShadow: "none",
      transition: "all 0.15s ease-out",

      "& svg": {
        fontSize: "22px"
      },

      "&:hover": {
        transform: "scale(1.05)"
      },

      "&:active": {
        transform: "scale(0.95)"
      }
    },

    ".floating-action-button.primary": {
      backgroundColor: theme.vars.palette.primary.main,
      color: "#0B1220",
      borderRadius: "10px",
      boxShadow: `0 4px 12px rgba(59, 130, 246, 0.3)`,
      "&:hover": {
        backgroundColor: theme.vars.palette.primary.light,
        boxShadow: `0 6px 16px rgba(59, 130, 246, 0.4)`
      },
      "&.running": {
        backgroundColor: theme.vars.palette.grey[800],
        color: theme.vars.palette.grey[200],
        boxShadow: "none",
        "& svg": {
          animation: "pulse-scale 1s ease-in-out infinite"
        }
      }
    },

    ".floating-action-button.secondary": {
      backgroundColor: theme.vars.palette.grey[800],
      color: theme.vars.palette.grey[300],
      "&:hover": {
        backgroundColor: theme.vars.palette.grey[700],
        color: theme.vars.palette.grey[100]
      }
    },

    ".floating-action-button.neutral": {
      backgroundColor: "transparent",
      color: theme.vars.palette.grey[400],
      "&:hover": {
        backgroundColor: theme.vars.palette.grey[800],
        color: theme.vars.palette.grey[200]
<<<<<<< HEAD
      },
      "&.stop-running": {
        backgroundColor: theme.vars.palette.warning.main,
        color: theme.vars.palette.warning.contrastText,
        borderColor: theme.vars.palette.warning.main,
        boxShadow: `0 4px 14px rgba(0,0,0,.35), 0 0 16px ${theme.vars.palette.warning.main}40`,
        "&:hover": {
          backgroundColor: theme.vars.palette.warning.dark,
          boxShadow: `0 6px 18px rgba(0,0,0,.4), 0 0 24px ${theme.vars.palette.warning.main}50`
        }
      },
      "&.paused": {
        backgroundColor: theme.vars.palette.info.main,
        color: theme.vars.palette.info.contrastText,
        borderColor: theme.vars.palette.info.main,
        boxShadow: `0 4px 14px rgba(0,0,0,.35), 0 0 16px ${theme.vars.palette.info.main}40`,
        "&:hover": {
          backgroundColor: theme.vars.palette.info.dark,
          boxShadow: `0 6px 18px rgba(0,0,0,.4), 0 0 24px ${theme.vars.palette.info.main}50`
        }
      },
      "&.suspended": {
        backgroundColor: theme.vars.palette.secondary.main,
        color: theme.vars.palette.secondary.contrastText,
        borderColor: theme.vars.palette.secondary.main,
        boxShadow: `0 4px 14px rgba(0,0,0,.35), 0 0 16px ${theme.vars.palette.secondary.main}40`,
        "&:hover": {
          backgroundColor: theme.vars.palette.secondary.dark,
          boxShadow: `0 6px 18px rgba(0,0,0,.4), 0 0 24px ${theme.vars.palette.secondary.main}50`
        }
=======
>>>>>>> d6bde843
      }
    },

    ".floating-action-button.disabled": {
      opacity: 0.4,
      pointerEvents: "none"
    },

    ".floating-action-button.stop": {
      backgroundColor: theme.vars.palette.grey[800],
      color: theme.vars.palette.grey[500],
      "&:hover": {
        backgroundColor: theme.vars.palette.warning.main,
        color: theme.vars.palette.warning.contrastText
      },
      "&.active": {
        backgroundColor: theme.vars.palette.warning.main,
        color: theme.vars.palette.warning.contrastText
      }
    },

    "@keyframes pulse-scale": {
      "0%": { transform: "scale(1)" },
      "50%": { transform: "scale(1.1)" },
      "100%": { transform: "scale(1)" }
    }
  });

const FloatingToolBar: React.FC<{
  setWorkflowToEdit: (workflow: Workflow) => void;
}> = memo(function FloatingToolBar({ setWorkflowToEdit }) {
  const theme = useTheme();
  const location = useLocation();
  const path = location.pathname;
  const navigate = useNavigate();
  const [paneMenuOpen, setPaneMenuOpen] = useState(false);
  const [actionsMenuAnchor, setActionsMenuAnchor] =
    useState<null | HTMLElement>(null);
  const isMobile = useMediaQuery(theme.breakpoints.down("sm"));
  const { isRightPanelVisible, rightPanelSize } = useRightPanelStore(
    (state) => ({
      isRightPanelVisible: state.panel.isVisible,
      rightPanelSize: state.panel.panelSize
    })
  );
  const bottomPanelVisible = useBottomPanelStore(
    (state) => state.panel.isVisible
  );
  const bottomPanelSize = useBottomPanelStore((state) => state.panel.panelSize);
  const toggleBottomPanel = useBottomPanelStore(
    (state) => state.handleViewChange
  );

  const { workflow, nodes, edges, autoLayout, workflowJSON } = useNodes(
    (state) => ({
      workflow: state.workflow,
      nodes: state.nodes,
      edges: state.edges,
      autoLayout: state.autoLayout,
      workflowJSON: state.workflowJSON
    })
  );
  const getCurrentWorkflow = useNodes((state) => state.getWorkflow);

  const { run, isWorkflowRunning, isPaused, isSuspended, cancel, pause, resume } = useWebsocketRunner(
    (state) => ({
      run: state.run,
      isWorkflowRunning: state.state === "running",
      isPaused: state.state === "paused",
      isSuspended: state.state === "suspended",
      cancel: state.cancel,
      pause: state.pause,
      resume: state.resume
    })
  );

  const { getWorkflow: getWorkflowById, saveWorkflow } = useWorkflowManager(
    (state) => ({
      getWorkflow: state.getWorkflow,
      saveWorkflow: state.saveWorkflow
    })
  );

  const handleRun = useCallback(() => {
    if (!isWorkflowRunning) {
      run({}, workflow, nodes, edges, undefined);
    }
    setTimeout(() => {
      const w = getWorkflowById(workflow.id);
      if (w) {
        saveWorkflow(w);
      }
    }, 100);
  }, [
    isWorkflowRunning,
    run,
    workflow,
    nodes,
    edges,
    getWorkflowById,
    saveWorkflow
  ]);

  const handleStop = useCallback(() => {
    cancel();
  }, [cancel]);

  const handlePause = useCallback(() => {
    pause();
  }, [pause]);

  const handleResume = useCallback(() => {
    resume();
  }, [resume]);

<<<<<<< HEAD
  // Keyboard shortcuts for run (Ctrl+Enter / Cmd+Enter) and stop (ESC)
=======
>>>>>>> d6bde843
  useCombo(["control", "enter"], handleRun, true, !isWorkflowRunning);
  useCombo(["meta", "enter"], handleRun, true, !isWorkflowRunning);
  useCombo(["escape"], handleStop, true, isWorkflowRunning || isPaused || isSuspended);

  const handleSave = useCallback(() => {
    if (!workflow) {
      return;
    }
    const w = getWorkflowById(workflow.id);
    if (w) {
      saveWorkflow(w);
    }
  }, [getWorkflowById, saveWorkflow, workflow]);

  const handleDownload = useCallback(() => {
    if (!workflow) {
      return;
    }
    const blob = new Blob([workflowJSON()], { type: "application/json" });
    const url = URL.createObjectURL(blob);
    const link = document.createElement("a");
    link.download = `${workflow.name}.json`;
    link.href = url;
    link.click();
  }, [workflow, workflowJSON]);

  const handleAutoLayout = useCallback(() => {
    autoLayout();
  }, [autoLayout]);

  const handleOpenInMiniApp = useCallback(() => {
    if (!workflow?.id) {
      return;
    }
    navigate(`/apps/${workflow.id}`);
  }, [navigate, workflow?.id]);

  const handleRunAsApp = useCallback(() => {
    const workflowId = path.split("/").pop();
    if (workflowId) {
      navigate(`/apps/${workflowId}`);
    }
  }, [navigate, path]);

  const handleEditWorkflow = useCallback(() => {
    setWorkflowToEdit(getCurrentWorkflow());
  }, [getCurrentWorkflow, setWorkflowToEdit]);

  const { openNodeMenu, closeNodeMenu, isMenuOpen } = useNodeMenuStore(
    (state) => ({
      openNodeMenu: state.openNodeMenu,
      closeNodeMenu: state.closeNodeMenu,
      isMenuOpen: state.isMenuOpen
    })
  );

  const handleToggleNodeMenu = useCallback(() => {
    if (isMenuOpen) {
      closeNodeMenu();
    } else {
      const FALLBACK_MENU_WIDTH = 950;
      const FALLBACK_MENU_HEIGHT = 900;
      const CURSOR_ANCHOR_OFFSET_Y = 40;
      const x = Math.floor(window.innerWidth / 2 - FALLBACK_MENU_WIDTH / 2);
      const y = Math.floor(
        window.innerHeight / 2 -
          FALLBACK_MENU_HEIGHT / 2 +
          CURSOR_ANCHOR_OFFSET_Y
      );
      openNodeMenu({ x, y });
    }
  }, [isMenuOpen, openNodeMenu, closeNodeMenu]);

  const handleOpenPaneMenu = useCallback(() => {
    setPaneMenuOpen(true);
  }, []);

  const handleClosePaneMenu = useCallback(() => {
    setPaneMenuOpen(false);
  }, []);

  const handleOpenActionsMenu = useCallback(
    (e: React.MouseEvent<HTMLElement>) => {
      setActionsMenuAnchor(e.currentTarget);
    },
    []
  );

  const handleCloseActionsMenu = useCallback(() => {
    setActionsMenuAnchor(null);
  }, []);

  const handleToggleTerminal = useCallback(() => {
    toggleBottomPanel("terminal");
  }, [toggleBottomPanel]);

  if (!path.startsWith("/editor")) {
    return null;
  }

  return (
    <>
      <Box
        css={styles(theme)}
        className="floating-toolbar"
        style={{
          ...(isRightPanelVisible
            ? {
                left: "auto",
                transform: "none",
                right: `${Math.max(rightPanelSize + 20, 72)}px`
              }
            : {}),
          bottom: bottomPanelVisible
            ? `${Math.max(
                Math.min(
                  bottomPanelSize,
                  typeof window !== "undefined"
                    ? Math.max(200, window.innerHeight * 0.6)
                    : bottomPanelSize
                ) + 20,
                80
              )}px`
            : "20px"
        }}
      >
        {isMobile && (
          <ToolbarButton
            icon={<MoreHorizIcon />}
            tooltip="Menu"
            variant="neutral"
            onClick={handleOpenPaneMenu}
            aria-label="Open canvas menu"
          />
        )}

<<<<<<< HEAD
        <Tooltip
          title={getShortcutTooltip("openNodeMenu")}
          enterDelay={TOOLTIP_ENTER_DELAY}
          placement="top"
        >
          <Fab
            className={`floating-action-button node-menu`}
            onClick={handleToggleNodeMenu}
            aria-label="Open node menu"
          >
            <ControlPointIcon />
          </Fab>
        </Tooltip>
        <Tooltip
          title="Auto layout nodes"
          enterDelay={TOOLTIP_ENTER_DELAY}
          placement="top"
        >
          <Fab
            className={`floating-action-button subtle`}
            onClick={handleAutoLayout}
            aria-label="Auto layout nodes"
          >
            <LayoutIcon />
          </Fab>
        </Tooltip>

        <Tooltip
          title="More actions"
          enterDelay={TOOLTIP_ENTER_DELAY}
          placement="top"
        >
          <Fab
            className={`floating-action-button subtle`}
            onClick={handleOpenActionsMenu}
            aria-label="More actions"
          >
            <MoreVertIcon />
          </Fab>
        </Tooltip>
        <Tooltip
          title={getShortcutTooltip("saveWorkflow")}
          enterDelay={TOOLTIP_ENTER_DELAY}
          placement="top"
        >
          <Fab
            className={`floating-action-button save-workflow`}
            onClick={handleSave}
            aria-label="Save workflow"
          >
            <SaveIcon />
          </Fab>
        </Tooltip>
        <Tooltip
          title={
            isWorkflowRunning
              ? "Workflow is currently running..."
              : getShortcutTooltip("runWorkflow")
          }
          enterDelay={TOOLTIP_ENTER_DELAY}
          placement="top"
        >
          <span
            style={{ backgroundColor: "transparent", display: "inline-block" }}
          >
            <Fab
              className={`floating-action-button run-workflow ${
                isWorkflowRunning ? "running" : ""
              }`}
              onClick={handleRun}
              disabled={isWorkflowRunning}
              aria-label="Run workflow"
            >
              <PlayArrow />
            </Fab>
          </span>
        </Tooltip>

        {/* Pause/Resume button - visible when running, paused, or suspended */}
        {(isWorkflowRunning || isPaused || isSuspended) && (
          <Tooltip
            title={
              isSuspended
                ? "Resume suspended workflow"
                : isPaused
                ? "Resume workflow"
                : "Pause workflow"
            }
            enterDelay={TOOLTIP_ENTER_DELAY}
            placement="top"
          >
            <span>
              <Fab
                className={`floating-action-button subtle ${
                  isSuspended ? "suspended" : isPaused ? "paused" : ""
                }`}
                onClick={isPaused || isSuspended ? handleResume : handlePause}
                aria-label={
                  isSuspended
                    ? "Resume suspended workflow"
                    : isPaused
                    ? "Resume workflow"
                    : "Pause workflow"
                }
              >
                {isPaused || isSuspended ? <PlayCircleIcon /> : <PauseIcon />}
              </Fab>
            </span>
          </Tooltip>
        )}

        <Tooltip
          title={getShortcutTooltip("stopWorkflow")}
          enterDelay={TOOLTIP_ENTER_DELAY}
          placement="top"
        >
          <span>
            <Fab
              className={`floating-action-button subtle ${
                !(isWorkflowRunning || isPaused || isSuspended)
                  ? "disabled"
                  : "stop-running"
              }`}
              onClick={handleStop}
              disabled={!(isWorkflowRunning || isPaused || isSuspended)}
              aria-label="Stop workflow"
            >
              <StopIcon />
            </Fab>
          </span>
        </Tooltip>
=======
        <ToolbarButton
          icon={<AddIcon />}
          tooltip="Add Node"
          shortcut="openNodeMenu"
          variant="secondary"
          onClick={handleToggleNodeMenu}
          aria-label="Add node"
        />
        <ToolbarButton
          icon={<LayoutIcon />}
          tooltip="Auto Layout"
          variant="neutral"
          onClick={handleAutoLayout}
          aria-label="Auto layout nodes"
        />
        <ToolbarButton
          icon={<SaveIcon />}
          tooltip="Save"
          shortcut="saveWorkflow"
          variant="neutral"
          onClick={handleSave}
          aria-label="Save workflow"
        />
        <ToolbarButton
          icon={<MoreVertIcon />}
          tooltip="More"
          variant="neutral"
          onClick={handleOpenActionsMenu}
          aria-label="More actions"
        />

        {(isPaused || isSuspended) && (
          <ToolbarButton
            icon={<PlayCircleIcon />}
            tooltip="Resume"
            variant="secondary"
            onClick={handleResume}
            aria-label="Resume workflow"
          />
        )}

        <ToolbarButton
          icon={<StopIcon />}
          tooltip="Stop (interrupt execution)"
          shortcut="stopWorkflow"
          variant="stop"
          className={isWorkflowRunning ? "active" : undefined}
          disabled={!(isWorkflowRunning || isPaused || isSuspended)}
          onClick={handleStop}
          aria-label="Stop workflow"
        />

        <ToolbarButton
          icon={<PlayArrow />}
          tooltip={isWorkflowRunning ? "Running..." : "Run"}
          shortcut="runWorkflow"
          variant="primary"
          onClick={handleRun}
          disabled={isWorkflowRunning}
          aria-label="Run workflow"
        />
>>>>>>> d6bde843
      </Box>

      <Menu
        anchorEl={actionsMenuAnchor}
        open={Boolean(actionsMenuAnchor)}
        onClose={handleCloseActionsMenu}
        anchorOrigin={{ vertical: "top", horizontal: "center" }}
        transformOrigin={{ vertical: "bottom", horizontal: "center" }}
        slotProps={{
          paper: {
            sx: { minWidth: "200px", maxWidth: "280px" }
          }
        }}
      >
        <MenuItem
          onClick={() => {
            handleToggleTerminal();
            handleCloseActionsMenu();
          }}
        >
          <ListItemIcon>
            <TerminalIcon fontSize="small" />
          </ListItemIcon>
          <ListItemText
            primary={bottomPanelVisible ? "Hide Terminal" : "Show Terminal"}
          />
        </MenuItem>
        <MenuItem
          onClick={() => {
            handleEditWorkflow();
            handleCloseActionsMenu();
          }}
        >
          <ListItemIcon>
            <EditIcon fontSize="small" />
          </ListItemIcon>
          <ListItemText primary="Workflow Settings" />
        </MenuItem>
        <MenuItem
          onClick={() => {
            handleDownload();
            handleCloseActionsMenu();
          }}
        >
          <ListItemIcon>
            <DownloadIcon fontSize="small" />
          </ListItemIcon>
          <ListItemText primary="Download JSON" />
        </MenuItem>
        <MenuItem
          onClick={() => {
            handleRunAsApp();
            handleCloseActionsMenu();
          }}
        >
          <ListItemIcon>
            <RocketLaunchIcon fontSize="small" />
          </ListItemIcon>
          <ListItemText primary="Run as App" />
        </MenuItem>
      </Menu>

      <MobilePaneMenu open={paneMenuOpen} onClose={handleClosePaneMenu} />
    </>
  );
});

export default FloatingToolBar;<|MERGE_RESOLUTION|>--- conflicted
+++ resolved
@@ -15,10 +15,6 @@
 } from "@mui/material";
 import PlayArrow from "@mui/icons-material/PlayArrow";
 import StopIcon from "@mui/icons-material/Stop";
-<<<<<<< HEAD
-import PauseIcon from "@mui/icons-material/Pause";
-=======
->>>>>>> d6bde843
 import PlayCircleIcon from "@mui/icons-material/PlayCircle";
 import { useLocation, useNavigate } from "react-router-dom";
 import { useWebsocketRunner } from "../../stores/WorkflowRunner";
@@ -166,39 +162,6 @@
       "&:hover": {
         backgroundColor: theme.vars.palette.grey[800],
         color: theme.vars.palette.grey[200]
-<<<<<<< HEAD
-      },
-      "&.stop-running": {
-        backgroundColor: theme.vars.palette.warning.main,
-        color: theme.vars.palette.warning.contrastText,
-        borderColor: theme.vars.palette.warning.main,
-        boxShadow: `0 4px 14px rgba(0,0,0,.35), 0 0 16px ${theme.vars.palette.warning.main}40`,
-        "&:hover": {
-          backgroundColor: theme.vars.palette.warning.dark,
-          boxShadow: `0 6px 18px rgba(0,0,0,.4), 0 0 24px ${theme.vars.palette.warning.main}50`
-        }
-      },
-      "&.paused": {
-        backgroundColor: theme.vars.palette.info.main,
-        color: theme.vars.palette.info.contrastText,
-        borderColor: theme.vars.palette.info.main,
-        boxShadow: `0 4px 14px rgba(0,0,0,.35), 0 0 16px ${theme.vars.palette.info.main}40`,
-        "&:hover": {
-          backgroundColor: theme.vars.palette.info.dark,
-          boxShadow: `0 6px 18px rgba(0,0,0,.4), 0 0 24px ${theme.vars.palette.info.main}50`
-        }
-      },
-      "&.suspended": {
-        backgroundColor: theme.vars.palette.secondary.main,
-        color: theme.vars.palette.secondary.contrastText,
-        borderColor: theme.vars.palette.secondary.main,
-        boxShadow: `0 4px 14px rgba(0,0,0,.35), 0 0 16px ${theme.vars.palette.secondary.main}40`,
-        "&:hover": {
-          backgroundColor: theme.vars.palette.secondary.dark,
-          boxShadow: `0 6px 18px rgba(0,0,0,.4), 0 0 24px ${theme.vars.palette.secondary.main}50`
-        }
-=======
->>>>>>> d6bde843
       }
     },
 
@@ -217,6 +180,32 @@
       "&.active": {
         backgroundColor: theme.vars.palette.warning.main,
         color: theme.vars.palette.warning.contrastText
+      }
+    },
+
+    /* Node menu button: secondary prominent, distinct color */
+    ".floating-action-button.node-menu": {
+      backgroundColor: theme.vars.palette.secondary.main,
+      color: theme.vars.palette.grey[900],
+      borderColor: theme.vars.palette.secondary.main,
+      "&:hover": {
+        boxShadow: `0 6px 16px rgba(0,0,0,.35), 0 0 20px ${theme.vars.palette.secondary.main}25`,
+        transform: "scale(1.05)"
+      }
+    },
+
+    /* Mini app button: vibrant inviting color */
+    ".floating-action-button.mini-app": {
+      backgroundColor: "info.main",
+      color: "info.contrastText",
+      borderColor: "info.main",
+      boxShadow: `0 4px 14px rgba(0,0,0,.35), 0 0 16px rgba(0,188,212,0.3)`,
+      filter: "saturate(1.1)",
+      "&:hover": {
+        backgroundColor: "info.dark",
+        borderColor: "info.dark",
+        boxShadow: `0 6px 18px rgba(0,0,0,.4), 0 0 24px rgba(0,188,212,0.4)`,
+        transform: "scale(1.06)"
       }
     },
 
@@ -314,10 +303,6 @@
     resume();
   }, [resume]);
 
-<<<<<<< HEAD
-  // Keyboard shortcuts for run (Ctrl+Enter / Cmd+Enter) and stop (ESC)
-=======
->>>>>>> d6bde843
   useCombo(["control", "enter"], handleRun, true, !isWorkflowRunning);
   useCombo(["meta", "enter"], handleRun, true, !isWorkflowRunning);
   useCombo(["escape"], handleStop, true, isWorkflowRunning || isPaused || isSuspended);
@@ -454,139 +439,6 @@
           />
         )}
 
-<<<<<<< HEAD
-        <Tooltip
-          title={getShortcutTooltip("openNodeMenu")}
-          enterDelay={TOOLTIP_ENTER_DELAY}
-          placement="top"
-        >
-          <Fab
-            className={`floating-action-button node-menu`}
-            onClick={handleToggleNodeMenu}
-            aria-label="Open node menu"
-          >
-            <ControlPointIcon />
-          </Fab>
-        </Tooltip>
-        <Tooltip
-          title="Auto layout nodes"
-          enterDelay={TOOLTIP_ENTER_DELAY}
-          placement="top"
-        >
-          <Fab
-            className={`floating-action-button subtle`}
-            onClick={handleAutoLayout}
-            aria-label="Auto layout nodes"
-          >
-            <LayoutIcon />
-          </Fab>
-        </Tooltip>
-
-        <Tooltip
-          title="More actions"
-          enterDelay={TOOLTIP_ENTER_DELAY}
-          placement="top"
-        >
-          <Fab
-            className={`floating-action-button subtle`}
-            onClick={handleOpenActionsMenu}
-            aria-label="More actions"
-          >
-            <MoreVertIcon />
-          </Fab>
-        </Tooltip>
-        <Tooltip
-          title={getShortcutTooltip("saveWorkflow")}
-          enterDelay={TOOLTIP_ENTER_DELAY}
-          placement="top"
-        >
-          <Fab
-            className={`floating-action-button save-workflow`}
-            onClick={handleSave}
-            aria-label="Save workflow"
-          >
-            <SaveIcon />
-          </Fab>
-        </Tooltip>
-        <Tooltip
-          title={
-            isWorkflowRunning
-              ? "Workflow is currently running..."
-              : getShortcutTooltip("runWorkflow")
-          }
-          enterDelay={TOOLTIP_ENTER_DELAY}
-          placement="top"
-        >
-          <span
-            style={{ backgroundColor: "transparent", display: "inline-block" }}
-          >
-            <Fab
-              className={`floating-action-button run-workflow ${
-                isWorkflowRunning ? "running" : ""
-              }`}
-              onClick={handleRun}
-              disabled={isWorkflowRunning}
-              aria-label="Run workflow"
-            >
-              <PlayArrow />
-            </Fab>
-          </span>
-        </Tooltip>
-
-        {/* Pause/Resume button - visible when running, paused, or suspended */}
-        {(isWorkflowRunning || isPaused || isSuspended) && (
-          <Tooltip
-            title={
-              isSuspended
-                ? "Resume suspended workflow"
-                : isPaused
-                ? "Resume workflow"
-                : "Pause workflow"
-            }
-            enterDelay={TOOLTIP_ENTER_DELAY}
-            placement="top"
-          >
-            <span>
-              <Fab
-                className={`floating-action-button subtle ${
-                  isSuspended ? "suspended" : isPaused ? "paused" : ""
-                }`}
-                onClick={isPaused || isSuspended ? handleResume : handlePause}
-                aria-label={
-                  isSuspended
-                    ? "Resume suspended workflow"
-                    : isPaused
-                    ? "Resume workflow"
-                    : "Pause workflow"
-                }
-              >
-                {isPaused || isSuspended ? <PlayCircleIcon /> : <PauseIcon />}
-              </Fab>
-            </span>
-          </Tooltip>
-        )}
-
-        <Tooltip
-          title={getShortcutTooltip("stopWorkflow")}
-          enterDelay={TOOLTIP_ENTER_DELAY}
-          placement="top"
-        >
-          <span>
-            <Fab
-              className={`floating-action-button subtle ${
-                !(isWorkflowRunning || isPaused || isSuspended)
-                  ? "disabled"
-                  : "stop-running"
-              }`}
-              onClick={handleStop}
-              disabled={!(isWorkflowRunning || isPaused || isSuspended)}
-              aria-label="Stop workflow"
-            >
-              <StopIcon />
-            </Fab>
-          </span>
-        </Tooltip>
-=======
         <ToolbarButton
           icon={<AddIcon />}
           tooltip="Add Node"
@@ -648,7 +500,6 @@
           disabled={isWorkflowRunning}
           aria-label="Run workflow"
         />
->>>>>>> d6bde843
       </Box>
 
       <Menu
