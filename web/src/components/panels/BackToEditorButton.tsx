/** @jsxImportSource @emotion/react */
import React, { memo, forwardRef } from "react";
import { Button, css } from "@mui/material";
import KeyboardBackspaceIcon from "@mui/icons-material/KeyboardBackspace";
import { useNavigate } from "react-router-dom";
import { useWorkflowManager } from "../../contexts/WorkflowManagerContext";

const styles = (theme: any) =>
  css({
    width: "100%",
    backgroundColor: theme.palette.c_gray0,
    "&:hover": {
      color: theme.palette.c_white,
      boxShadow: `0 0 30px ${theme.palette.c_hl1}80`
    }
  });

<<<<<<< HEAD
const BackToEditorButton = React.forwardRef<HTMLButtonElement>((props, ref) => {
=======
const BackToEditorButton = forwardRef<HTMLButtonElement>((props, ref) => {
>>>>>>> d7536c92
  const { currentWorkflowId } = useWorkflowManager((state) => ({
    currentWorkflowId: state.currentWorkflowId
  }));
  const navigate = useNavigate();

  return (
    <Button
      ref={ref}
      className="nav-button back-to-editor"
      onClick={() => navigate(`/editor/${currentWorkflowId || ""}`)}
      css={styles}
      {...props}
    >
      <KeyboardBackspaceIcon sx={{ fontSize: "20px", marginRight: "4px" }} />
      <span>Back to Editor</span>
    </Button>
  );
});

BackToEditorButton.displayName = "BackToEditorButton";

export default memo(BackToEditorButton);<|MERGE_RESOLUTION|>--- conflicted
+++ resolved
@@ -15,11 +15,7 @@
     }
   });
 
-<<<<<<< HEAD
-const BackToEditorButton = React.forwardRef<HTMLButtonElement>((props, ref) => {
-=======
 const BackToEditorButton = forwardRef<HTMLButtonElement>((props, ref) => {
->>>>>>> d7536c92
   const { currentWorkflowId } = useWorkflowManager((state) => ({
     currentWorkflowId: state.currentWorkflowId
   }));
