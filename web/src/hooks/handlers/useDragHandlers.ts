import { useCallback, useState, MouseEvent } from "react";
import { useSettingsStore } from "../../stores/SettingsStore";
import {
  getMousePosition,
  addWiggleMovement,
  isWiggling,
  resetWiggleDetection
} from "../../utils/MousePosition";
import { useReactFlow, Node } from "@xyflow/react";
import { useKeyPressed } from "../../stores/KeyPressedStore";
import { NodeData } from "../../stores/NodeData";
import { useAddToGroup } from "../nodes/useAddToGroup";
import { useRemoveFromGroup } from "../nodes/useRemoveFromGroup";
import { useIsGroupable } from "../nodes/useIsGroupable";
import { useNodes, useTemporalNodes } from "../../contexts/NodeContext";
import { COMMENT_NODE_METADATA } from "../../utils/nodeUtils";

export default function useDragHandlers() {
  const addToGroup = useAddToGroup();
  const removeFromGroup = useRemoveFromGroup();
  const { isGroup } = useIsGroupable();
  const { cKeyPressed } = useKeyPressed((state) => ({
    cKeyPressed: state.isKeyPressed("c")
  }));
  const controlKeyPressed = useKeyPressed((state) =>
    state.isKeyPressed("control")
  );
  const metaKeyPressed = useKeyPressed((state) => state.isKeyPressed("meta"));
  const reactFlow = useReactFlow();
  const [startPos, setStartPos] = useState({ x: 0, y: 0 });
  const [lastParentNode, setLastParentNode] = useState<
    Node<NodeData> | undefined
  >();
  const { settings } = useSettingsStore((state) => state);
  const [draggedNodes, setDraggedNodes] = useState<Set<Node<NodeData>>>(
    new Set()
  );
  const { pause, resume } = useTemporalNodes((state) => ({
    pause: state.pause,
    resume: state.resume
  }));

  const { createNode, addNode, setHoveredNodes, findNode, updateNode } =
    useNodes((state) => ({
      createNode: state.createNode,
      addNode: state.addNode,
      setHoveredNodes: state.setHoveredNodes,
      findNode: state.findNode,
      updateNode: state.updateNode
    }));

  const createCommentNode = useCallback(
    (width: number, height: number) => {
      if (cKeyPressed) {
        const metadata = COMMENT_NODE_METADATA;
        const newNode = createNode(metadata, {
          x: startPos.x,
          y: startPos.y - 20
        });
        newNode.width = Math.max(width, 150);
        newNode.height = Math.max(height, 100);
        newNode.style = {
          width: newNode.width,
          height: newNode.height
        };
        addNode(newNode);
      }
    },
    [addNode, cKeyPressed, createNode, startPos.x, startPos.y]
  );

  /* NODE DRAG START */
  const onNodeDragStart = useCallback((event: any) => {
    setLastParentNode(undefined);
    resetWiggleDetection(); // Reset wiggle detection for new drag
  }, []);

  /* NODE DRAG */
  const onNodeDrag = useCallback(
    (event: MouseEvent, node: Node<NodeData>) => {
<<<<<<< HEAD
      pause();
      addWiggleMovement(event.clientX, event.clientY);

      // Wiggle ungrouping (works for both single nodes and selections)
      if (node.parentId && isWiggling()) {
        removeFromGroup([node]);
=======
      if (controlKeyPressed || metaKeyPressed) {
        if (node.parentId) {
          removeFromGroup([node]);
        }
>>>>>>> d9eab086
      }

      let wasUngroupedByControlKey = false;
      // Control-key based ungrouping
      if (node.parentId && controlKeyPressed) {
        removeFromGroup([node]);
        wasUngroupedByControlKey = true;
      }

      // if (draggedNodes.size === 0) {
      setDraggedNodes(new Set([node]));
      // }

      // Intersection logic conditional on *control key* ungrouping
      if (wasUngroupedByControlKey) {
        setLastParentNode(undefined);
<<<<<<< HEAD
        setHoveredNodes([]);
      } else {
        // Find potential parent based on intersection
        const intersections = reactFlow
          .getIntersectingNodes(node)
          .filter((n) => isGroup(n as Node<NodeData>))
          .map((n) => n.id);
        setHoveredNodes(intersections);
        if (intersections.length > 0) {
          const potentialParent = findNode(intersections[0]);
          setLastParentNode(potentialParent);
        } else {
          setLastParentNode(undefined);
=======
        if (controlKeyPressed || metaKeyPressed) {
          removeFromGroup([node]);
>>>>>>> d9eab086
        }
      }
    },
    [
      pause,
      controlKeyPressed,
      metaKeyPressed,
      removeFromGroup,
      reactFlow,
      setHoveredNodes,
      isGroup,
      findNode
    ]
  );

  /* NODE DRAG STOP */
  const onNodeDragStop = useCallback(
    (_event: any, node: Node<NodeData>) => {
      // Only add to group if a valid parent was intersected during drag
      // and the node isn't already in that group
      if (lastParentNode && node.parentId !== lastParentNode.id) {
        addToGroup([node], lastParentNode);
      }
      resume(); // Resume history
      setDraggedNodes(new Set());
      setHoveredNodes([]);
      setLastParentNode(undefined);
      resetWiggleDetection();
    },
    [addToGroup, lastParentNode, resume, setDraggedNodes, setHoveredNodes]
  );

  /* SELECTION DRAG START */
  const onSelectionDragStart = useCallback(
    (event: any, nodes: Node<NodeData>[]) => {
      // Clear potential parent from previous drag
      setLastParentNode(undefined);
      pause(); // pause history
      setDraggedNodes(new Set(nodes));
      resetWiggleDetection();
    },
    [pause, setDraggedNodes]
  );

  /* SELECTION DRAG */
  const onSelectionDrag = useCallback(
    (event: MouseEvent, nodes: Node<NodeData>[]) => {
<<<<<<< HEAD
      // Add movement to wiggle detection
      addWiggleMovement(event.clientX, event.clientY);

      const parentedNodesForSpeedCheck = nodes.filter((n) => n.parentId);

      // Check if wiggling and ungroup if so
      if (parentedNodesForSpeedCheck.length > 0 && isWiggling()) {
        removeFromGroup(parentedNodesForSpeedCheck);
      }

      let wasUngroupedByControlKey = false;

      // Control-key based ungrouping for selection
      if (parentedNodesForSpeedCheck.length > 0 && controlKeyPressed) {
        removeFromGroup(parentedNodesForSpeedCheck); // removeFromGroup is idempotent
        wasUngroupedByControlKey = true;
      }

      // Intersection logic conditional on *control key* ungrouping
      if (wasUngroupedByControlKey) {
        setLastParentNode(undefined);
        setHoveredNodes([]);
      } else {
        // Find potential parent based on the position of the *first* node in selection
        if (nodes.length > 0) {
          const intersections = reactFlow
            .getIntersectingNodes(nodes[0]) // Check based on first node
            .filter((n) => isGroup(n as Node<NodeData>))
            .map((n) => n.id);
          setHoveredNodes(intersections); // Highlight intersected groups
          if (intersections.length > 0) {
            const potentialParent = findNode(intersections[0]);
            setLastParentNode(potentialParent);
          } else {
=======
      // Find potential parent based on the position of the *first* node in selection
      // (This might need refinement if selection spans multiple groups)
      if (nodes.length > 0) {
        const intersections = reactFlow
          .getIntersectingNodes(nodes[0]) // Check based on first node
          .filter((n) => isGroup(n as Node<NodeData>))
          .map((n) => n.id);
        setHoveredNodes(intersections); // Highlight intersected groups
        if (intersections.length > 0) {
          const potentialParent = findNode(intersections[0]);
          setLastParentNode(potentialParent);
        } else {
          setLastParentNode(undefined);
        }
        if (nodes[0].parentId && (controlKeyPressed || metaKeyPressed)) {
          nodes.forEach((node) => {
            removeFromGroup([node]);
>>>>>>> d9eab086
            setLastParentNode(undefined);
          }
        }
      }
    },
    [
      reactFlow,
      setHoveredNodes,
      isGroup,
      findNode,
      controlKeyPressed,
      metaKeyPressed,
      removeFromGroup
    ]
  );

  /* SELECTION DRAG STOP */
  const onSelectionDragStop = useCallback(
    (_event: any, nodes: Node<NodeData>[]) => {
      // Only add to group if a valid parent was intersected during drag
      // and nodes aren't already in that group (check first node as proxy)
      if (
        lastParentNode &&
        nodes.length > 0 &&
        nodes[0].parentId !== lastParentNode.id
      ) {
        addToGroup(nodes, lastParentNode);
      }
      resume(); // Resume history
      setDraggedNodes(new Set());
      setHoveredNodes([]);
      setLastParentNode(undefined);
      resetWiggleDetection(); // Reset wiggle detection when drag ends
    },
    [addToGroup, lastParentNode, resume, setDraggedNodes, setHoveredNodes]
  );

  /* SELECTION START */
  const onSelectionStart = useCallback(() => {
    // get mouse position for creating comment node
    const mousePos = getMousePosition();
    const projectedStartPos = reactFlow.screenToFlowPosition({
      x: mousePos.x,
      y: mousePos.y
    });
    setStartPos(projectedStartPos);
  }, [reactFlow]);

  /* SELECTION END */
  const onSelectionEnd = useCallback(() => {
    if (cKeyPressed) {
      // create comment node
      const mousePos = getMousePosition();
      const projectedEndPos = reactFlow.screenToFlowPosition({
        x: mousePos.x,
        y: mousePos.y
      });
      const width = Math.abs(projectedEndPos.x - startPos.x);
      const height = Math.abs(projectedEndPos.y - startPos.y);
      createCommentNode(width, height);
    }
  }, [createCommentNode, startPos, reactFlow, cKeyPressed]);

  // enables pan on drag. accepts boolean or array of mouse buttons
  let panOnDrag: number[] = [0];
  if (settings.panControls === "RMB") {
    panOnDrag = [1, 2];
  }

  return {
    onNodeDragStart,
    onNodeDragStop,
    onSelectionDragStart,
    onSelectionDrag,
    onSelectionDragStop,
    onSelectionStart,
    onSelectionEnd,
    onNodeDrag,
    panOnDrag
  };
}<|MERGE_RESOLUTION|>--- conflicted
+++ resolved
@@ -78,36 +78,25 @@
   /* NODE DRAG */
   const onNodeDrag = useCallback(
     (event: MouseEvent, node: Node<NodeData>) => {
-<<<<<<< HEAD
       pause();
       addWiggleMovement(event.clientX, event.clientY);
 
       // Wiggle ungrouping (works for both single nodes and selections)
       if (node.parentId && isWiggling()) {
         removeFromGroup([node]);
-=======
-      if (controlKeyPressed || metaKeyPressed) {
-        if (node.parentId) {
-          removeFromGroup([node]);
-        }
->>>>>>> d9eab086
       }
 
       let wasUngroupedByControlKey = false;
-      // Control-key based ungrouping
-      if (node.parentId && controlKeyPressed) {
+      // Control-key or Meta-key based ungrouping
+      if (node.parentId && (controlKeyPressed || metaKeyPressed)) {
         removeFromGroup([node]);
         wasUngroupedByControlKey = true;
       }
 
-      // if (draggedNodes.size === 0) {
       setDraggedNodes(new Set([node]));
-      // }
-
-      // Intersection logic conditional on *control key* ungrouping
+
       if (wasUngroupedByControlKey) {
         setLastParentNode(undefined);
-<<<<<<< HEAD
         setHoveredNodes([]);
       } else {
         // Find potential parent based on intersection
@@ -121,10 +110,6 @@
           setLastParentNode(potentialParent);
         } else {
           setLastParentNode(undefined);
-=======
-        if (controlKeyPressed || metaKeyPressed) {
-          removeFromGroup([node]);
->>>>>>> d9eab086
         }
       }
     },
@@ -172,7 +157,6 @@
   /* SELECTION DRAG */
   const onSelectionDrag = useCallback(
     (event: MouseEvent, nodes: Node<NodeData>[]) => {
-<<<<<<< HEAD
       // Add movement to wiggle detection
       addWiggleMovement(event.clientX, event.clientY);
 
@@ -185,8 +169,11 @@
 
       let wasUngroupedByControlKey = false;
 
-      // Control-key based ungrouping for selection
-      if (parentedNodesForSpeedCheck.length > 0 && controlKeyPressed) {
+      // Control-key or Meta-key based ungrouping for selection
+      if (
+        parentedNodesForSpeedCheck.length > 0 &&
+        (controlKeyPressed || metaKeyPressed)
+      ) {
         removeFromGroup(parentedNodesForSpeedCheck); // removeFromGroup is idempotent
         wasUngroupedByControlKey = true;
       }
@@ -207,25 +194,6 @@
             const potentialParent = findNode(intersections[0]);
             setLastParentNode(potentialParent);
           } else {
-=======
-      // Find potential parent based on the position of the *first* node in selection
-      // (This might need refinement if selection spans multiple groups)
-      if (nodes.length > 0) {
-        const intersections = reactFlow
-          .getIntersectingNodes(nodes[0]) // Check based on first node
-          .filter((n) => isGroup(n as Node<NodeData>))
-          .map((n) => n.id);
-        setHoveredNodes(intersections); // Highlight intersected groups
-        if (intersections.length > 0) {
-          const potentialParent = findNode(intersections[0]);
-          setLastParentNode(potentialParent);
-        } else {
-          setLastParentNode(undefined);
-        }
-        if (nodes[0].parentId && (controlKeyPressed || metaKeyPressed)) {
-          nodes.forEach((node) => {
-            removeFromGroup([node]);
->>>>>>> d9eab086
             setLastParentNode(undefined);
           }
         }
@@ -258,7 +226,7 @@
       setDraggedNodes(new Set());
       setHoveredNodes([]);
       setLastParentNode(undefined);
-      resetWiggleDetection(); // Reset wiggle detection when drag ends
+      resetWiggleDetection();
     },
     [addToGroup, lastParentNode, resume, setDraggedNodes, setHoveredNodes]
   );
