--- conflicted
+++ resolved
@@ -1,18 +1,10 @@
-<<<<<<< HEAD
-// ---------------------------------------------------------------------------------------
-
-// ---------------------------------------------------------------------------------------
-import { useCallback, useEffect, useMemo } from "react";
+import { useCallback, useEffect, useMemo, useState } from "react";
 import {
   registerComboCallback,
   unregisterComboCallback
 } from "../stores/KeyPressedStore";
 import { NODE_EDITOR_SHORTCUTS } from "../config/shortcuts";
 import { getIsElectronDetails } from "../utils/browser";
-=======
-import { useCallback, useState } from "react";
-import { useCombo } from "../stores/KeyPressedStore";
->>>>>>> a394ae85
 import { getMousePosition } from "../utils/MousePosition";
 import { useNodes, useTemporalNodes } from "../contexts/NodeContext";
 import { useCopyPaste } from "./handlers/useCopyPaste";
@@ -33,19 +25,14 @@
 
 const ControlOrMeta = isMac() ? "Meta" : "Control";
 
-<<<<<<< HEAD
 export const useNodeEditorShortcuts = (
   active: boolean,
   onShowShortcuts?: () => void
 ) => {
-  // ALL HOOKS FIRST, NO LOGIC BEFORE THIS LINE
-=======
-export const useNodeEditorShortcuts = (active: boolean) => {
   const [packageNameDialogOpen, setPackageNameDialogOpen] = useState(false);
   const [packageNameInput, setPackageNameInput] = useState("");
 
   /* USE STORE */
->>>>>>> a394ae85
   const nodeHistory = useTemporalNodes((state) => state);
   const nodesStore = useNodes((state) => ({
     selectedNodes: state.getSelectedNodes(),
@@ -211,76 +198,9 @@
     setPackageNameInput("");
   }, []);
 
-<<<<<<< HEAD
   const handleShowKeyboardShortcuts = useCallback(() => {
     if (onShowShortcuts) onShowShortcuts();
   }, [onShowShortcuts]);
-=======
-  // Define OS-specific tab switching shortcuts
-  const prevTabShortcut = navigator.userAgent.includes("Mac")
-    ? [ControlOrMeta, "Shift", "["]
-    : [ControlOrMeta, "PageUp"];
-  const nextTabShortcut = navigator.userAgent.includes("Mac")
-    ? [ControlOrMeta, "Shift", "]"]
-    : [ControlOrMeta, "PageDown"];
-
-  // Alternative Mac shortcuts
-  const altPrevTabShortcut = [ControlOrMeta, "Alt", "ArrowLeft"];
-  const altNextTabShortcut = [ControlOrMeta, "Alt", "ArrowRight"];
-
-  useCombo([" "], handleOpenNodeMenu);
-  useCombo(["f"], () => handleFitView({ padding: 0.4 }));
-  useCombo([ControlOrMeta, "="], handleZoomIn);
-  useCombo([ControlOrMeta, "-"], handleZoomOut);
-
-  useCombo(["a"], handleAlign, selectedNodes.length > 0);
-  useCombo(["Shift", "a"], handleAlignWithSpacing, selectedNodes.length > 0);
-
-  useCombo([ControlOrMeta, "t"], handleNewWorkflow);
-  useCombo([ControlOrMeta, "w"], closeCurrentWorkflow);
-
-  useCombo([ControlOrMeta, "a"], selectAllNodes);
-  useCombo([ControlOrMeta, "c"], handleCopy, false);
-  useCombo([ControlOrMeta, "v"], handlePaste, false);
-  useCombo([ControlOrMeta, "x"], handleCut);
-  useCombo([ControlOrMeta, "s"], handleSave);
-
-  useCombo([ControlOrMeta, "§"], handleSaveExample);
-
-  useCombo([ControlOrMeta, "d"], duplicateNodes);
-  useCombo([ControlOrMeta, "Shift", "d"], duplicateNodesVertical);
-
-  useCombo([ControlOrMeta, "g"], handleGroup);
-
-  useCombo([ControlOrMeta, "z"], nodeHistory.undo);
-  useCombo([ControlOrMeta, "Shift", "z"], nodeHistory.redo);
-
-  // Tab switching shortcuts (primary and alternative)
-  useCombo(prevTabShortcut, () => handleSwitchTab("prev"));
-  useCombo(nextTabShortcut, () => handleSwitchTab("next"));
-  useCombo(altPrevTabShortcut, () => handleSwitchTab("prev"));
-  useCombo(altNextTabShortcut, () => handleSwitchTab("next"));
-
-  // Add number key shortcuts (1-9) for direct tab switching
-  useCombo([ControlOrMeta, "1"], () => handleSwitchToTab(0));
-  useCombo([ControlOrMeta, "2"], () => handleSwitchToTab(1));
-  useCombo([ControlOrMeta, "3"], () => handleSwitchToTab(2));
-  useCombo([ControlOrMeta, "4"], () => handleSwitchToTab(3));
-  useCombo([ControlOrMeta, "5"], () => handleSwitchToTab(4));
-  useCombo([ControlOrMeta, "6"], () => handleSwitchToTab(5));
-  useCombo([ControlOrMeta, "7"], () => handleSwitchToTab(6));
-  useCombo([ControlOrMeta, "8"], () => handleSwitchToTab(7));
-  useCombo([ControlOrMeta, "9"], () => handleSwitchToTab(8));
-
-  // useCombo(
-  //   ["Alt", "k"],
-  //   useCallback(() => setOpenCommandMenu(true), [setOpenCommandMenu])
-  // );
-  // useCombo(
-  //   ["Meta", "k"],
-  //   useCallback(() => setOpenCommandMenu(true), [setOpenCommandMenu])
-  // );
->>>>>>> a394ae85
 
   const handleMenuEvent = useCallback(
     (data: any) => {
@@ -415,7 +335,6 @@
     inspectorToggle("inspector");
   }, [inspectorToggle]);
 
-<<<<<<< HEAD
   // IPC Menu handler hook
   useMenuHandler(handleMenuEvent);
 
@@ -534,9 +453,6 @@
     };
     // selectedNodes length affects active flags for align shortcuts
   }, [selectedNodes.length, electronDetails, shortcutMeta]);
-=======
-  // Open/close Inspector panel
-  useCombo(["i"], handleInspectorToggle);
 
   // Return dialog state and handlers for external use
   return {
@@ -546,5 +462,4 @@
     handleSaveExampleConfirm,
     handleSaveExampleCancel
   };
->>>>>>> a394ae85
 };